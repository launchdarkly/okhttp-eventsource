package com.launchdarkly.eventsource;

import com.launchdarkly.eventsource.Stubs.LogItem;
import com.launchdarkly.eventsource.Stubs.TestHandler;

import org.junit.Test;

<<<<<<< HEAD
import java.io.IOException;
import java.time.Duration;
=======
import java.time.Duration;
import java.util.concurrent.ArrayBlockingQueue;
import java.util.concurrent.BlockingQueue;
import java.util.concurrent.TimeUnit;
>>>>>>> 48b06928
import java.util.concurrent.atomic.AtomicBoolean;
import java.util.concurrent.atomic.AtomicReference;

import static com.launchdarkly.eventsource.StubServer.Handlers.forRequestsInSequence;
import static com.launchdarkly.eventsource.StubServer.Handlers.hang;
import static com.launchdarkly.eventsource.StubServer.Handlers.interruptible;
import static com.launchdarkly.eventsource.StubServer.Handlers.returnStatus;
import static com.launchdarkly.eventsource.StubServer.Handlers.stream;
import static com.launchdarkly.eventsource.StubServer.Handlers.streamProducerFromChunkedString;
import static com.launchdarkly.eventsource.StubServer.Handlers.streamProducerFromString;
import static org.junit.Assert.assertEquals;
import static org.junit.Assert.assertNotNull;
import static org.junit.Assert.assertNull;
import static org.junit.Assert.assertTrue;

import okhttp3.Headers;
<<<<<<< HEAD
import okhttp3.MediaType;
import okhttp3.RequestBody;
=======
>>>>>>> 48b06928

@SuppressWarnings("javadoc")
public class EventSourceHttpTest {
  private static final String CONTENT_TYPE = "text/event-stream";
  
  @Test
  public void eventSourceSetsRequestProperties() throws Exception {
    String requestPath = "/some/path";
    Headers headers = new Headers.Builder().add("header1", "value1").add("header2", "value2").build();
    
    try (StubServer server = StubServer.start(hang())) {
      try (EventSource es = new EventSource.Builder(new TestHandler(), server.getUri().resolve(requestPath))
          .headers(headers)
          .build()) {
        es.start();
        
        StubServer.RequestInfo r = server.awaitRequest();
<<<<<<< HEAD
        assertEquals("GET", r.getMethod());
        assertEquals(requestPath, r.getPath());
        assertEquals("value1", r.getHeader("header1"));
        assertEquals("value2", r.getHeader("header2"));
        assertEquals("text/event-stream", r.getHeader("Accept"));
        assertEquals("no-cache", r.getHeader("Cache-Control"));
      }
    }
  }

  @Test
  public void customMethodWithBody() throws IOException {
    String content = "hello world";
    
    try (StubServer server = StubServer.start(hang())) {
      try (EventSource es = new EventSource.Builder(new TestHandler(), server.getUri())
          .method("report")
          .body(RequestBody.create("hello world", MediaType.parse("text/plain; charset=utf-8")))
          .build()) {
        es.start();
        
        StubServer.RequestInfo r = server.awaitRequest();
        assertEquals("REPORT", r.getMethod());
        assertEquals(content, r.getBody());
      }
    }
  }

  @Test
  public void configuredLastEventIdIsIncludedInHeaders() throws Exception {
    String lastId = "123";
    
    try (StubServer server = StubServer.start(hang())) {
      try (EventSource es = new EventSource.Builder(new TestHandler(), server.getUri())
          .lastEventId(lastId)
          .build()) {
        es.start();
        
        StubServer.RequestInfo r = server.awaitRequest();
        assertEquals(lastId, r.getHeader("Last-Event-Id"));
      }
    }
  }
  
  @Test
  public void lastEventIdIsUpdatedFromEvent() throws Exception {
    String newLastId = "099";
    String eventType = "thing";
    String eventData = "some-data";
    
    final String body = "event: " + eventType + "\nid: " + newLastId + "\ndata: " + eventData + "\n\n";
    
    TestHandler eventSink = new TestHandler();
    StubServer.InterruptibleHandler streamHandler = interruptible(stream(CONTENT_TYPE, streamProducerFromString(body, true)));

    try (StubServer server = StubServer.start(streamHandler)) {
      try (EventSource es = new EventSource.Builder(eventSink, server.getUri())
          .reconnectTime(Duration.ofMillis(10))
          .build()) {
        es.start();
        
        assertEquals(Stubs.LogItem.opened(), eventSink.log.take());
        assertEquals(Stubs.LogItem.event(eventType, eventData, newLastId), eventSink.log.take());

        StubServer.RequestInfo r0 = server.awaitRequest();
        assertNull(r0.getHeader("Last-Event-Id"));
        
        streamHandler.interrupt(); // force stream to reconnect
       
        StubServer.RequestInfo r1 = server.awaitRequest();
        assertEquals(newLastId, r1.getHeader("Last-Event-Id"));
=======
        assertEquals(requestPath, r.getPath());
        assertEquals("value1", r.getHeader("header1"));
        assertEquals("value2", r.getHeader("header2"));
>>>>>>> 48b06928
      }
    }
  }
  
  @Test
  public void eventSourceReadsChunkedResponse() throws Exception {
    final String body = "data: data-by-itself\n\n" +
            "event: event-with-data\n" +
            "data: abc\n\n" +
            ": this is a comment\n" +
            "event: event-with-more-data-and-id\n" +
            "id: my-id\n" +
            "data: abc\n" +
            "data: def\n\n";
    
    TestHandler eventSink = new TestHandler();
    StubServer.Handler streamHandler = stream(CONTENT_TYPE,
        streamProducerFromChunkedString(body, 5, Duration.ZERO, true));
    
    try (StubServer server = StubServer.start(streamHandler)) {
      try (EventSource es = new EventSource.Builder(eventSink, server.getUri()).build()) {
        es.start();
        
        assertEquals(LogItem.opened(), eventSink.log.take());
        
        assertEquals(LogItem.event("message", "data-by-itself"), // "message" is the default event name, per SSE spec
            eventSink.log.take());

        assertEquals(LogItem.event("event-with-data", "abc"),
            eventSink.log.take());
 
        assertEquals(LogItem.comment("this is a comment"),
            eventSink.log.take());
  
        assertEquals(LogItem.event("event-with-more-data-and-id",  "abc\ndef", "my-id"),
            eventSink.log.take());
        
        eventSink.assertNoMoreLogItems();
      }
    }
    assertEquals(LogItem.closed(), eventSink.log.take());
  }
  
  @Test
  public void eventSourceReconnectsAfterSocketClosed() throws Exception {
    String body1 = "data: first\n\n";
    String body2 = "data: second\n\n";

    TestHandler eventSink = new TestHandler();
    
    StubServer.InterruptibleHandler streamHandler1 = interruptible(stream(CONTENT_TYPE, streamProducerFromString(body1, true)));
    StubServer.Handler streamHandler2 = stream(CONTENT_TYPE, streamProducerFromString(body2, true));
    StubServer.Handler allRequests = forRequestsInSequence(streamHandler1, streamHandler2);
        
    try (StubServer server = StubServer.start(allRequests)) {      
      try (EventSource es = new EventSource.Builder(eventSink, server.getUri())
<<<<<<< HEAD
          .reconnectTime(Duration.ofMillis(10))
=======
          .reconnectTimeMs(10)
>>>>>>> 48b06928
          .build()) {
        es.start();
        
        assertEquals(LogItem.opened(), eventSink.log.take());
        
        assertEquals(LogItem.event("message", "first"),
            eventSink.log.take());

        eventSink.assertNoMoreLogItems(); // should not have closed first stream yet
        
        streamHandler1.interrupt();

        assertEquals(LogItem.closed(), eventSink.log.take());
       
        assertEquals(LogItem.opened(), eventSink.log.take());

        assertEquals(LogItem.event("message", "second"),
            eventSink.log.take());
      }
      
      assertEquals(LogItem.closed(), eventSink.log.take());
      eventSink.assertNoMoreLogItems();
    }
  }

  @Test
  public void eventSourceReconnectsAfterErrorOnFirstRequest() throws Exception {
    String body = "data: good\n\n";

    TestHandler eventSink = new TestHandler();

    StubServer.Handler streamHandler = stream(CONTENT_TYPE, streamProducerFromString(body, true));
    StubServer.Handler allRequests = forRequestsInSequence(returnStatus(500), streamHandler);
    
    try (StubServer server = StubServer.start(allRequests)) {            
      try (EventSource es = new EventSource.Builder(eventSink, server.getUri())
<<<<<<< HEAD
          .reconnectTime(Duration.ofMillis(10))
=======
          .reconnectTimeMs(10)
>>>>>>> 48b06928
          .build()) {
        es.start();
       
        assertEquals(LogItem.error(new UnsuccessfulResponseException(500)),
            eventSink.log.take());
        
        assertEquals(LogItem.opened(), eventSink.log.take());
        
        assertEquals(LogItem.event("message", "good"),
            eventSink.log.take());
        
        eventSink.assertNoMoreLogItems();
      }
      
      assertEquals(LogItem.closed(), eventSink.log.take());
    }
  }

  @Test
  public void eventSourceReconnectsAgainAfterErrorOnFirstReconnect() throws Exception {
    String body1 = "data: first\n\n";
    String body2 = "data: second\n\n";

    TestHandler eventSink = new TestHandler();

    StubServer.InterruptibleHandler streamHandler1 = interruptible(stream(CONTENT_TYPE, streamProducerFromString(body1, true)));
    StubServer.Handler streamHandler2 = stream(CONTENT_TYPE, streamProducerFromString(body2, true));
    StubServer.Handler allRequests = forRequestsInSequence(streamHandler1, returnStatus(500), streamHandler2);
    
    try (StubServer server = StubServer.start(allRequests)) {            
      try (EventSource es = new EventSource.Builder(eventSink, server.getUri())
<<<<<<< HEAD
          .reconnectTime(Duration.ofMillis(10))
=======
          .reconnectTimeMs(10)
>>>>>>> 48b06928
          .build()) {
        es.start();
       
        assertEquals(LogItem.opened(), eventSink.log.take());
        
        assertEquals(LogItem.event("message", "first"),
            eventSink.log.take());
        
        eventSink.assertNoMoreLogItems();
<<<<<<< HEAD
        
        streamHandler1.interrupt(); // make first stream fail
        
=======
        
        streamHandler1.interrupt(); // make first stream fail
        
>>>>>>> 48b06928
        assertEquals(LogItem.closed(), eventSink.log.take());
        
        assertEquals(LogItem.error(new UnsuccessfulResponseException(500)),
            eventSink.log.take());
        
        assertEquals(LogItem.opened(), eventSink.log.take());
        
        assertEquals(LogItem.event("message", "second"),
            eventSink.log.take());
        
        eventSink.assertNoMoreLogItems();
      }
      
      assertEquals(LogItem.closed(), eventSink.log.take());
    }
  }
<<<<<<< HEAD
=======

  @Test
  public void streamDoesNotReconnectIfConnectionErrorHandlerSaysToStop() throws Exception {
    final AtomicBoolean calledHandler = new AtomicBoolean(false);
    final AtomicReference<Throwable> receivedError = new AtomicReference<Throwable>();
    
    ConnectionErrorHandler connectionErrorHandler = new ConnectionErrorHandler() {
      public Action onConnectionError(Throwable t) {
        calledHandler.set(true);
        receivedError.set(t);
        return Action.SHUTDOWN;
      }
    };
    
    TestHandler eventSink = new TestHandler();

    try (StubServer server = StubServer.start(returnStatus(500))) {            
      try (EventSource es = new EventSource.Builder(eventSink, server.getUri())
          .connectionErrorHandler(connectionErrorHandler)
          .reconnectTimeMs(10)
          .build()) {
        es.start();
       
        // If a ConnectionErrorHandler returns SHUTDOWN, EventSource does not call onClosed() or onError()
        // on the regular event handler, since it assumes that the caller already knows what happened.
        // Therefore we don't expect to see any items in eventSink.
        eventSink.assertNoMoreLogItems();

        assertEquals(ReadyState.SHUTDOWN, es.getState());
      }
    }
    
    assertTrue(calledHandler.get());
    assertNotNull(receivedError.get());
    assertEquals(UnsuccessfulResponseException.class, receivedError.get().getClass());
  }
  
  @Test
  public void canForceEventSourceToRestart() throws Exception {
    String body1 = "data: first\n\n";
    String body2 = "data: second\n\n";

    TestHandler eventSink = new TestHandler();

    StubServer.Handler streamHandler1 = stream(CONTENT_TYPE, streamProducerFromString(body1, true));
    StubServer.Handler streamHandler2 = stream(CONTENT_TYPE, streamProducerFromString(body2, true));
    StubServer.Handler allRequests = forRequestsInSequence(streamHandler1, streamHandler2);
    
    try (StubServer server = StubServer.start(allRequests)) {            
      try (EventSource es = new EventSource.Builder(eventSink, server.getUri())
          .reconnectTimeMs(10)
          .build()) {
        es.start();
       
        assertEquals(LogItem.opened(), eventSink.log.take());
        
        assertEquals(LogItem.event("message", "first"),
            eventSink.log.take());
        
        eventSink.assertNoMoreLogItems();
        
        es.restart();
         
        assertEquals(LogItem.closed(), eventSink.log.take()); // there shouldn't be any error notification, just "closed"
        
        assertEquals(LogItem.opened(), eventSink.log.take());
        
        assertEquals(LogItem.event("message", "second"),
            eventSink.log.take());
        
        eventSink.assertNoMoreLogItems();
      }
      
      assertEquals(LogItem.closed(), eventSink.log.take());
    }
  }
  
  static class LogItem {
    private final String action;
    private final String[] params;
    
    private LogItem(String action, String[] params) {
      this.action = action;
      this.params = params;
    }
>>>>>>> 48b06928

  @Test
  public void streamDoesNotReconnectIfConnectionErrorHandlerSaysToStop() throws Exception {
    final AtomicBoolean calledHandler = new AtomicBoolean(false);
    final AtomicReference<Throwable> receivedError = new AtomicReference<Throwable>();
    
    ConnectionErrorHandler connectionErrorHandler = new ConnectionErrorHandler() {
      public Action onConnectionError(Throwable t) {
        calledHandler.set(true);
        receivedError.set(t);
        return Action.SHUTDOWN;
      }
    };
    
    TestHandler eventSink = new TestHandler();

    try (StubServer server = StubServer.start(returnStatus(500))) {            
      try (EventSource es = new EventSource.Builder(eventSink, server.getUri())
          .connectionErrorHandler(connectionErrorHandler)
          .reconnectTime(Duration.ofMillis(10))
          .build()) {
        es.start();
       
        // If a ConnectionErrorHandler returns SHUTDOWN, EventSource does not call onClosed() or onError()
        // on the regular event handler, since it assumes that the caller already knows what happened.
        // Therefore we don't expect to see any items in eventSink.
        eventSink.assertNoMoreLogItems();

        assertEquals(ReadyState.SHUTDOWN, es.getState());
      }
    }
    
    assertTrue(calledHandler.get());
    assertNotNull(receivedError.get());
    assertEquals(UnsuccessfulResponseException.class, receivedError.get().getClass());
  }
  
  @Test
  public void canForceEventSourceToRestart() throws Exception {
    String body1 = "data: first\n\n";
    String body2 = "data: second\n\n";

    TestHandler eventSink = new TestHandler();

    StubServer.Handler streamHandler1 = stream(CONTENT_TYPE, streamProducerFromString(body1, true));
    StubServer.Handler streamHandler2 = stream(CONTENT_TYPE, streamProducerFromString(body2, true));
    StubServer.Handler allRequests = forRequestsInSequence(streamHandler1, streamHandler2);
    
    try (StubServer server = StubServer.start(allRequests)) {            
      try (EventSource es = new EventSource.Builder(eventSink, server.getUri())
          .reconnectTime(Duration.ofMillis(10))
          .build()) {
        es.start();
       
        assertEquals(LogItem.opened(), eventSink.log.take());
        
        assertEquals(LogItem.event("message", "first"),
            eventSink.log.take());
        
        eventSink.assertNoMoreLogItems();
        
        es.restart();
         
        assertEquals(LogItem.closed(), eventSink.log.take()); // there shouldn't be any error notification, just "closed"
        
        assertEquals(LogItem.opened(), eventSink.log.take());
        
        assertEquals(LogItem.event("message", "second"),
            eventSink.log.take());
        
        eventSink.assertNoMoreLogItems();
      }
      
      assertEquals(LogItem.closed(), eventSink.log.take());
    }
    
    void assertNoMoreLogItems() {
      try {
        assertNull(log.poll(100, TimeUnit.MILLISECONDS));
      } catch (InterruptedException e) {}
    }
  }
}<|MERGE_RESOLUTION|>--- conflicted
+++ resolved
@@ -5,15 +5,8 @@
 
 import org.junit.Test;
 
-<<<<<<< HEAD
 import java.io.IOException;
 import java.time.Duration;
-=======
-import java.time.Duration;
-import java.util.concurrent.ArrayBlockingQueue;
-import java.util.concurrent.BlockingQueue;
-import java.util.concurrent.TimeUnit;
->>>>>>> 48b06928
 import java.util.concurrent.atomic.AtomicBoolean;
 import java.util.concurrent.atomic.AtomicReference;
 
@@ -30,11 +23,8 @@
 import static org.junit.Assert.assertTrue;
 
 import okhttp3.Headers;
-<<<<<<< HEAD
 import okhttp3.MediaType;
 import okhttp3.RequestBody;
-=======
->>>>>>> 48b06928
 
 @SuppressWarnings("javadoc")
 public class EventSourceHttpTest {
@@ -52,7 +42,6 @@
         es.start();
         
         StubServer.RequestInfo r = server.awaitRequest();
-<<<<<<< HEAD
         assertEquals("GET", r.getMethod());
         assertEquals(requestPath, r.getPath());
         assertEquals("value1", r.getHeader("header1"));
@@ -124,11 +113,6 @@
        
         StubServer.RequestInfo r1 = server.awaitRequest();
         assertEquals(newLastId, r1.getHeader("Last-Event-Id"));
-=======
-        assertEquals(requestPath, r.getPath());
-        assertEquals("value1", r.getHeader("header1"));
-        assertEquals("value2", r.getHeader("header2"));
->>>>>>> 48b06928
       }
     }
   }
@@ -185,11 +169,7 @@
         
     try (StubServer server = StubServer.start(allRequests)) {      
       try (EventSource es = new EventSource.Builder(eventSink, server.getUri())
-<<<<<<< HEAD
-          .reconnectTime(Duration.ofMillis(10))
-=======
-          .reconnectTimeMs(10)
->>>>>>> 48b06928
+          .reconnectTime(Duration.ofMillis(10))
           .build()) {
         es.start();
         
@@ -226,11 +206,7 @@
     
     try (StubServer server = StubServer.start(allRequests)) {            
       try (EventSource es = new EventSource.Builder(eventSink, server.getUri())
-<<<<<<< HEAD
-          .reconnectTime(Duration.ofMillis(10))
-=======
-          .reconnectTimeMs(10)
->>>>>>> 48b06928
+          .reconnectTime(Duration.ofMillis(10))
           .build()) {
         es.start();
        
@@ -262,11 +238,7 @@
     
     try (StubServer server = StubServer.start(allRequests)) {            
       try (EventSource es = new EventSource.Builder(eventSink, server.getUri())
-<<<<<<< HEAD
-          .reconnectTime(Duration.ofMillis(10))
-=======
-          .reconnectTimeMs(10)
->>>>>>> 48b06928
+          .reconnectTime(Duration.ofMillis(10))
           .build()) {
         es.start();
        
@@ -276,15 +248,9 @@
             eventSink.log.take());
         
         eventSink.assertNoMoreLogItems();
-<<<<<<< HEAD
-        
+ 
         streamHandler1.interrupt(); // make first stream fail
         
-=======
-        
-        streamHandler1.interrupt(); // make first stream fail
-        
->>>>>>> 48b06928
         assertEquals(LogItem.closed(), eventSink.log.take());
         
         assertEquals(LogItem.error(new UnsuccessfulResponseException(500)),
@@ -301,8 +267,6 @@
       assertEquals(LogItem.closed(), eventSink.log.take());
     }
   }
-<<<<<<< HEAD
-=======
 
   @Test
   public void streamDoesNotReconnectIfConnectionErrorHandlerSaysToStop() throws Exception {
@@ -322,7 +286,7 @@
     try (StubServer server = StubServer.start(returnStatus(500))) {            
       try (EventSource es = new EventSource.Builder(eventSink, server.getUri())
           .connectionErrorHandler(connectionErrorHandler)
-          .reconnectTimeMs(10)
+          .reconnectTime(Duration.ofMillis(10))
           .build()) {
         es.start();
        
@@ -353,7 +317,7 @@
     
     try (StubServer server = StubServer.start(allRequests)) {            
       try (EventSource es = new EventSource.Builder(eventSink, server.getUri())
-          .reconnectTimeMs(10)
+          .reconnectTime(Duration.ofMillis(10))
           .build()) {
         es.start();
        
@@ -379,96 +343,4 @@
       assertEquals(LogItem.closed(), eventSink.log.take());
     }
   }
-  
-  static class LogItem {
-    private final String action;
-    private final String[] params;
-    
-    private LogItem(String action, String[] params) {
-      this.action = action;
-      this.params = params;
-    }
->>>>>>> 48b06928
-
-  @Test
-  public void streamDoesNotReconnectIfConnectionErrorHandlerSaysToStop() throws Exception {
-    final AtomicBoolean calledHandler = new AtomicBoolean(false);
-    final AtomicReference<Throwable> receivedError = new AtomicReference<Throwable>();
-    
-    ConnectionErrorHandler connectionErrorHandler = new ConnectionErrorHandler() {
-      public Action onConnectionError(Throwable t) {
-        calledHandler.set(true);
-        receivedError.set(t);
-        return Action.SHUTDOWN;
-      }
-    };
-    
-    TestHandler eventSink = new TestHandler();
-
-    try (StubServer server = StubServer.start(returnStatus(500))) {            
-      try (EventSource es = new EventSource.Builder(eventSink, server.getUri())
-          .connectionErrorHandler(connectionErrorHandler)
-          .reconnectTime(Duration.ofMillis(10))
-          .build()) {
-        es.start();
-       
-        // If a ConnectionErrorHandler returns SHUTDOWN, EventSource does not call onClosed() or onError()
-        // on the regular event handler, since it assumes that the caller already knows what happened.
-        // Therefore we don't expect to see any items in eventSink.
-        eventSink.assertNoMoreLogItems();
-
-        assertEquals(ReadyState.SHUTDOWN, es.getState());
-      }
-    }
-    
-    assertTrue(calledHandler.get());
-    assertNotNull(receivedError.get());
-    assertEquals(UnsuccessfulResponseException.class, receivedError.get().getClass());
-  }
-  
-  @Test
-  public void canForceEventSourceToRestart() throws Exception {
-    String body1 = "data: first\n\n";
-    String body2 = "data: second\n\n";
-
-    TestHandler eventSink = new TestHandler();
-
-    StubServer.Handler streamHandler1 = stream(CONTENT_TYPE, streamProducerFromString(body1, true));
-    StubServer.Handler streamHandler2 = stream(CONTENT_TYPE, streamProducerFromString(body2, true));
-    StubServer.Handler allRequests = forRequestsInSequence(streamHandler1, streamHandler2);
-    
-    try (StubServer server = StubServer.start(allRequests)) {            
-      try (EventSource es = new EventSource.Builder(eventSink, server.getUri())
-          .reconnectTime(Duration.ofMillis(10))
-          .build()) {
-        es.start();
-       
-        assertEquals(LogItem.opened(), eventSink.log.take());
-        
-        assertEquals(LogItem.event("message", "first"),
-            eventSink.log.take());
-        
-        eventSink.assertNoMoreLogItems();
-        
-        es.restart();
-         
-        assertEquals(LogItem.closed(), eventSink.log.take()); // there shouldn't be any error notification, just "closed"
-        
-        assertEquals(LogItem.opened(), eventSink.log.take());
-        
-        assertEquals(LogItem.event("message", "second"),
-            eventSink.log.take());
-        
-        eventSink.assertNoMoreLogItems();
-      }
-      
-      assertEquals(LogItem.closed(), eventSink.log.take());
-    }
-    
-    void assertNoMoreLogItems() {
-      try {
-        assertNull(log.poll(100, TimeUnit.MILLISECONDS));
-      } catch (InterruptedException e) {}
-    }
-  }
 }