--- conflicted
+++ resolved
@@ -5,12 +5,6 @@
 
 import org.junit.Test;
 
-<<<<<<< HEAD
-import java.time.Duration;
-
-import static com.launchdarkly.eventsource.Stubs.createErrorResponse;
-import static com.launchdarkly.eventsource.Stubs.createEventsResponse;
-=======
 import java.io.IOException;
 import java.time.Duration;
 import java.util.concurrent.atomic.AtomicBoolean;
@@ -23,19 +17,11 @@
 import static com.launchdarkly.eventsource.StubServer.Handlers.stream;
 import static com.launchdarkly.eventsource.StubServer.Handlers.streamProducerFromChunkedString;
 import static com.launchdarkly.eventsource.StubServer.Handlers.streamProducerFromString;
->>>>>>> f5f62643
 import static org.junit.Assert.assertEquals;
 import static org.junit.Assert.assertNotNull;
 import static org.junit.Assert.assertNull;
 import static org.junit.Assert.assertTrue;
 
-<<<<<<< HEAD
-import okhttp3.mockwebserver.MockWebServer;
-import okhttp3.mockwebserver.SocketPolicy;
-
-@SuppressWarnings("javadoc")
-public class EventSourceHttpTest {
-=======
 import okhttp3.Headers;
 import okhttp3.MediaType;
 import okhttp3.RequestBody;
@@ -131,7 +117,6 @@
     }
   }
   
->>>>>>> f5f62643
   @Test
   public void eventSourceReadsChunkedResponse() throws Exception {
     final String body = "data: data-by-itself\n\n" +
@@ -176,16 +161,6 @@
     String body1 = "data: first\n\n";
     String body2 = "data: second\n\n";
 
-<<<<<<< HEAD
-    TestHandler handler = new TestHandler();
-
-    try (MockWebServer server = new MockWebServer()) {
-      server.enqueue(createEventsResponse(body1, SocketPolicy.DISCONNECT_AT_END));
-      server.enqueue(createEventsResponse(body2, SocketPolicy.KEEP_OPEN));
-      server.start();
-      
-      try (EventSource es = new EventSource.Builder(handler, server.url("/"))
-=======
     TestHandler eventSink = new TestHandler();
     
     StubServer.InterruptibleHandler streamHandler1 = interruptible(stream(CONTENT_TYPE, streamProducerFromString(body1, true)));
@@ -194,7 +169,6 @@
         
     try (StubServer server = StubServer.start(allRequests)) {      
       try (EventSource es = new EventSource.Builder(eventSink, server.getUri())
->>>>>>> f5f62643
           .reconnectTime(Duration.ofMillis(10))
           .build()) {
         es.start();
@@ -227,20 +201,11 @@
 
     TestHandler eventSink = new TestHandler();
 
-<<<<<<< HEAD
-    try (MockWebServer server = new MockWebServer()) {
-      server.enqueue(createErrorResponse(500));
-      server.enqueue(createEventsResponse(body, SocketPolicy.KEEP_OPEN));
-      server.start();
-      
-      try (EventSource es = new EventSource.Builder(handler, server.url("/"))
-=======
     StubServer.Handler streamHandler = stream(CONTENT_TYPE, streamProducerFromString(body, true));
     StubServer.Handler allRequests = forRequestsInSequence(returnStatus(500), streamHandler);
     
     try (StubServer server = StubServer.start(allRequests)) {            
       try (EventSource es = new EventSource.Builder(eventSink, server.getUri())
->>>>>>> f5f62643
           .reconnectTime(Duration.ofMillis(10))
           .build()) {
         es.start();
@@ -267,22 +232,12 @@
 
     TestHandler eventSink = new TestHandler();
 
-<<<<<<< HEAD
-    try (MockWebServer server = new MockWebServer()) {
-      server.enqueue(createEventsResponse(body1, SocketPolicy.DISCONNECT_AT_END));
-      server.enqueue(createErrorResponse(500));
-      server.enqueue(createEventsResponse(body2, SocketPolicy.KEEP_OPEN));
-      server.start();
-      
-      try (EventSource es = new EventSource.Builder(handler, server.url("/"))
-=======
     StubServer.InterruptibleHandler streamHandler1 = interruptible(stream(CONTENT_TYPE, streamProducerFromString(body1, true)));
     StubServer.Handler streamHandler2 = stream(CONTENT_TYPE, streamProducerFromString(body2, true));
     StubServer.Handler allRequests = forRequestsInSequence(streamHandler1, returnStatus(500), streamHandler2);
     
     try (StubServer server = StubServer.start(allRequests)) {            
       try (EventSource es = new EventSource.Builder(eventSink, server.getUri())
->>>>>>> f5f62643
           .reconnectTime(Duration.ofMillis(10))
           .build()) {
         es.start();
@@ -312,8 +267,6 @@
       assertEquals(LogItem.closed(), eventSink.log.take());
     }
   }
-<<<<<<< HEAD
-=======
 
   @Test
   public void streamDoesNotReconnectIfConnectionErrorHandlerSaysToStop() throws Exception {
@@ -390,5 +343,4 @@
       assertEquals(LogItem.closed(), eventSink.log.take());
     }
   }
->>>>>>> f5f62643
 }