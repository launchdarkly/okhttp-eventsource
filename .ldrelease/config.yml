--- conflicted
+++ resolved
@@ -9,14 +9,11 @@
       image: gradle:6.8.3-jdk11
     template:
       name: gradle
-<<<<<<< HEAD
-=======
 
 branches:
   - name: main
   - name: 2.x
   - name: 1.x
->>>>>>> 27a5f818
 
 publications:
   - url: https://oss.sonatype.org/content/groups/public/com/launchdarkly/okhttp-eventsource/
