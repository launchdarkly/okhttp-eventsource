package com.launchdarkly.eventsource;

import java.io.Closeable;
import java.io.EOFException;
import java.io.IOException;
import java.net.InetSocketAddress;
import java.net.Proxy;
import java.net.Proxy.Type;
import java.net.URI;
import java.security.GeneralSecurityException;
import java.security.KeyStore;
import java.time.Duration;
import java.util.Arrays;
import java.util.Locale;
import java.util.Random;
import java.util.concurrent.ExecutorService;
import java.util.concurrent.Executors;
import java.util.concurrent.RejectedExecutionException;
import java.util.concurrent.ThreadFactory;
import java.util.concurrent.TimeUnit;
import java.util.concurrent.atomic.AtomicLong;
import java.util.concurrent.atomic.AtomicReference;

import javax.net.ssl.TrustManager;
import javax.net.ssl.TrustManagerFactory;
import javax.net.ssl.X509TrustManager;

import static com.launchdarkly.eventsource.ReadyState.CLOSED;
import static com.launchdarkly.eventsource.ReadyState.CONNECTING;
import static com.launchdarkly.eventsource.ReadyState.OPEN;
import static com.launchdarkly.eventsource.ReadyState.RAW;
import static com.launchdarkly.eventsource.ReadyState.SHUTDOWN;
import static java.lang.String.format;

import okhttp3.Authenticator;
import okhttp3.Call;
import okhttp3.ConnectionPool;
import okhttp3.Headers;
import okhttp3.HttpUrl;
import okhttp3.OkHttpClient;
import okhttp3.Request;
import okhttp3.RequestBody;
import okhttp3.Response;
import okio.BufferedSource;
import okio.Okio;

/**
 * Client for <a href="https://www.w3.org/TR/2015/REC-eventsource-20150203/">Server-Sent Events</a>
 * aka EventSource
 */
public class EventSource implements Closeable {
  private final Logger logger;

  /**
   * The default value for {@link Builder#reconnectTime(Duration)}: 1 second.
   */
  public static final Duration DEFAULT_RECONNECT_TIME = Duration.ofSeconds(1);
  /**
   * The default value for {@link Builder#maxReconnectTime(Duration)}: 30 seconds.
   */
  public static final Duration DEFAULT_MAX_RECONNECT_TIME = Duration.ofSeconds(30);
  /**
   * The default value for {@link Builder#connectTimeout(Duration)}: 10 seconds.
   */
  public static final Duration DEFAULT_CONNECT_TIMEOUT = Duration.ofSeconds(10);
  /**
   * The default value for {@link Builder#writeTimeout(Duration)}: 5 seconds.
   */
  public static final Duration DEFAULT_WRITE_TIMEOUT = Duration.ofSeconds(5);
  /**
   * The default value for {@link Builder#readTimeout(Duration)}: 5 minutes.
   */
  public static final Duration DEFAULT_READ_TIMEOUT = Duration.ofMinutes(5);
  /**
   * The default value for {@link Builder#backoffResetThreshold(Duration)}: 60 seconds.
   */
  public static final Duration DEFAULT_BACKOFF_RESET_THRESHOLD = Duration.ofSeconds(60);

  private static final Headers defaultHeaders =
      new Headers.Builder().add("Accept", "text/event-stream").add("Cache-Control", "no-cache").build();
  
  private final String name;
  private volatile HttpUrl url;
  private final Headers headers;
  private final String method;
  private final RequestBody body;
  private final RequestTransformer requestTransformer;
  private final ExecutorService eventExecutor;
  private final ExecutorService streamExecutor;
  private Duration reconnectTime;
  private Duration maxReconnectTime;
  private final Duration backoffResetThreshold;
  private volatile String lastEventId;
  private final EventHandler handler;
  private final ConnectionErrorHandler connectionErrorHandler;
  private final AtomicReference<ReadyState> readyState;
  private final OkHttpClient client;
  private volatile Call call;
  private final Random jitter = new Random();
  private Response response;
  private BufferedSource bufferedSource;

  EventSource(Builder builder) {
    this.name = builder.name;
    if (builder.logger == null) {
      String loggerName = (builder.loggerBaseName == null ? EventSource.class.getCanonicalName() : builder.loggerBaseName) +
          (name == null || name.equals("") ? "" : ("." + name));
      this.logger = new SLF4JLogger(loggerName);
    } else {
      this.logger = builder.logger;
    }
    this.url = builder.url;
    this.headers = addDefaultHeaders(builder.headers);
    this.method = builder.method;
    this.body = builder.body;
    this.requestTransformer = builder.requestTransformer;
    this.lastEventId = builder.lastEventId;
    this.reconnectTime = builder.reconnectTime;
    this.maxReconnectTime = builder.maxReconnectTime;
    this.backoffResetThreshold = builder.backoffResetThreshold;
    ThreadFactory eventsThreadFactory = createThreadFactory("okhttp-eventsource-events", builder.threadPriority);
    this.eventExecutor = Executors.newSingleThreadExecutor(eventsThreadFactory);
    ThreadFactory streamThreadFactory = createThreadFactory("okhttp-eventsource-stream", builder.threadPriority);
    this.streamExecutor = Executors.newSingleThreadExecutor(streamThreadFactory);
    this.handler = new AsyncEventHandler(this.eventExecutor, builder.handler);
    this.connectionErrorHandler = builder.connectionErrorHandler;
    this.readyState = new AtomicReference<>(RAW);
    this.client = builder.clientBuilder.build();
  }

  private ThreadFactory createThreadFactory(final String type, final Integer threadPriority) {
    final ThreadFactory backingThreadFactory = Executors.defaultThreadFactory();
    final AtomicLong count = new AtomicLong(0);
    return runnable -> {
      Thread thread = backingThreadFactory.newThread(runnable);
      thread.setName(format(Locale.ROOT, "%s-[%s]-%d", type, name, count.getAndIncrement()));
      thread.setDaemon(true);
      if (threadPriority != null) {
        thread.setPriority(threadPriority);
      }
      return thread;
    };
  }

  /**
   * Attempts to connect to the remote event source if not already connected. This method returns
   * immediately; the connection happens on a worker thread.
   */
  public void start() {
    if (!readyState.compareAndSet(RAW, CONNECTING)) {
      logger.info("Start method called on this already-started EventSource object. Doing nothing");
      return;
    }
    logger.debug("readyState change: {} -> {}", RAW, CONNECTING);
    logger.info("Starting EventSource client using URI: " + url);
    streamExecutor.execute(this::connect);
  }
  
  /**
   * Drops the current stream connection (if any) and attempts to reconnect.
   * <p>
   * This method returns immediately after dropping the current connection; the reconnection happens on
   * a worker thread.
   * <p>
   * If a connection attempt is already in progress but has not yet connected, or if {@link #close()} has
   * previously been called, this method has no effect. If {@link #start()} has never been called, it is
   * the same as calling {@link #start()}.
   */
  public void restart() {
    ReadyState previousState = readyState.getAndUpdate(t -> t == ReadyState.OPEN ? ReadyState.CLOSED : t);
    if (previousState == OPEN) {
      closeCurrentStream(previousState);
    } else if (previousState == RAW || previousState == CONNECTING) {
      start();
    }
    // if already shutdown or in the process of closing, do nothing
  }
  
  /**
   * Returns an enum indicating the current status of the connection.
   * @return a {@link ReadyState} value
   */
  public ReadyState getState() {
    return readyState.get();
  }

  /**
   * Drops the current stream connection (if any) and permanently shuts down the EventSource.
   */
  @Override
  public void close() {
    ReadyState currentState = readyState.getAndSet(SHUTDOWN);
    logger.debug("readyState change: {} -> {}", currentState, SHUTDOWN);
    if (currentState == SHUTDOWN) {
      return;
    }
    
    closeCurrentStream(currentState);

    eventExecutor.shutdownNow();
    streamExecutor.shutdownNow();

    if (client != null) {
      if (client.connectionPool() != null) {
        client.connectionPool().evictAll();
      }
      if (client.dispatcher() != null) {
        client.dispatcher().cancelAll();
        if (client.dispatcher().executorService() != null) {
          client.dispatcher().executorService().shutdownNow();
        }
      }
    }
  }
  
  private void closeCurrentStream(ReadyState previousState) {
    if (previousState == ReadyState.OPEN) {
      try {
        handler.onClosed();
      } catch (Exception e) {
        handler.onError(e);
      }
    }

    if (call != null) {
      // The call.cancel() must precede the bufferedSource.close().
      // Otherwise, an IllegalArgumentException "Unbalanced enter/exit" error is thrown by okhttp.
      // https://github.com/google/ExoPlayer/issues/1348
      call.cancel();
      logger.debug("call cancelled", null);
    }
  }
  
  Request buildRequest() {
    Request.Builder builder = new Request.Builder()
        .headers(headers)
        .url(url)
        .method(method, body);

    if (lastEventId != null && !lastEventId.isEmpty()) {
      builder.addHeader("Last-Event-ID", lastEventId);
    }
    
    Request request = builder.build();
    return requestTransformer == null ? request : requestTransformer.transformRequest(request);
  }

  private void connect() {
    response = null;
    bufferedSource = null;

    int reconnectAttempts = 0;
    ConnectionErrorHandler.Action errorHandlerAction = null;
    
    ConnectionHandler connectionHandler = new ConnectionHandler() {
      @Override
      public void setReconnectionTime(Duration reconnectionTime) {
        EventSource.this.setReconnectionTime(reconnectionTime);
      }
      
      @Override
      public void setLastEventId(String lastEventId) {
        EventSource.this.setLastEventId(lastEventId);
      }
    };

    try {
      while (!Thread.currentThread().isInterrupted() && readyState.get() != SHUTDOWN) {
        long connectedTime = -1;

        ReadyState currentState = readyState.getAndSet(CONNECTING);
        logger.debug("readyState change: {} -> {}", currentState, CONNECTING);
        try {        	  
          call = client.newCall(buildRequest());
          response = call.execute();
          if (response.isSuccessful()) {
            connectedTime = System.currentTimeMillis();
            currentState = readyState.getAndSet(OPEN);
            if (currentState != CONNECTING) {
              logger.warn("Unexpected readyState change: " + currentState + " -> " + OPEN);
            } else {
              logger.debug("readyState change: {} -> {}", currentState, OPEN);
            }
            logger.info("Connected to Event Source stream.");
            try {
              handler.onOpen();
            } catch (Exception e) {
              handler.onError(e);
            }
            if (bufferedSource != null) {
              bufferedSource.close();
            }
            bufferedSource = Okio.buffer(response.body().source());
            EventParser parser = new EventParser(url.uri(), handler, connectionHandler, logger);
            for (String line; !Thread.currentThread().isInterrupted() && (line = bufferedSource.readUtf8LineStrict()) != null; ) {
              parser.line(line);
            }
          } else {
            logger.debug("Unsuccessful response: {}", response);
            errorHandlerAction = dispatchError(new UnsuccessfulResponseException(response.code()));
          }
        } catch (EOFException eofe) {
          logger.warn("Connection unexpectedly closed.");
        } catch (IOException ioe) {
          ReadyState state = readyState.get();
          if (state == SHUTDOWN) {
            errorHandlerAction = ConnectionErrorHandler.Action.SHUTDOWN;
          } else if (state == CLOSED) { // this happens if it's being restarted
            errorHandlerAction = ConnectionErrorHandler.Action.PROCEED;
          } else {
        	  	logger.debug("Connection problem: {}", ioe);
        	  	errorHandlerAction = dispatchError(ioe);
          }
        } finally {
          ReadyState nextState = CLOSED;
          if (errorHandlerAction == ConnectionErrorHandler.Action.SHUTDOWN) {
            if (readyState.get() != SHUTDOWN) {
              logger.info("Connection has been explicitly shut down by error handler");
            }
            nextState = SHUTDOWN;
          }
          currentState = readyState.getAndSet(nextState);
          logger.debug("readyState change: {} -> {}", currentState, nextState);

          if (response != null && response.body() != null) {
            response.close();
            logger.debug("response closed", null);
          }

          if (bufferedSource != null) {
            try {
              bufferedSource.close();
              logger.debug("buffered source closed", null);
            } catch (IOException e) {
              logger.warn("Exception when closing bufferedSource: " + e.toString());
            }
          }

          if (currentState == ReadyState.OPEN) {
            try {
              handler.onClosed();
            } catch (Exception e) {
              handler.onError(e);
            }
          }

          if (nextState != SHUTDOWN) {
            // Reset the backoff if we had a successful connection that stayed good for at least
            // backoffResetThresholdMs milliseconds.
            if (connectedTime >= 0 && (System.currentTimeMillis() - connectedTime) >= backoffResetThreshold.toMillis()) {
              reconnectAttempts = 0;
            }
            maybeWaitWithBackoff(++reconnectAttempts);
          }
        }
      }
    } catch (RejectedExecutionException ignored) {
      call = null;
      response = null;
      bufferedSource = null;
      logger.debug("Rejected execution exception ignored: {}", ignored);
      // During shutdown, we tried to send a message to the event handler
      // Do not reconnect; the executor has been shut down
    }
  }

  private ConnectionErrorHandler.Action dispatchError(Throwable t) {
    ConnectionErrorHandler.Action action = connectionErrorHandler.onConnectionError(t);
    if (action != ConnectionErrorHandler.Action.SHUTDOWN) {
      handler.onError(t);
    }
    return action;
  }
  
  private void maybeWaitWithBackoff(int reconnectAttempts) {
    if (!reconnectTime.isZero() && !reconnectTime.isNegative() && reconnectAttempts > 0) {
      try {
        Duration sleepTime = backoffWithJitter(reconnectAttempts);
        logger.info("Waiting " + sleepTime.toMillis() + " milliseconds before reconnecting...");
        Thread.sleep(sleepTime.toMillis());
      } catch (InterruptedException ignored) {
      }
    }
  }

<<<<<<< HEAD
  Duration backoffWithJitter(int reconnectAttempts) {
    long jitterVal = Math.min(maxReconnectTime.toMillis(), reconnectTime.toMillis() * pow2(reconnectAttempts));
    return Duration.ofMillis(jitterVal / 2 + nextLong(jitter, jitterVal) / 2);
=======
  long backoffWithJitter(int reconnectAttempts) {
    long maxTimeLong = Math.min(maxReconnectTimeMs, reconnectTimeMs * pow2(reconnectAttempts));
    // 2^31 milliseconds is much longer than any reconnect time we would reasonably want to use, so we can pin this to int
    int maxTimeInt = maxTimeLong > Integer.MAX_VALUE ? Integer.MAX_VALUE : (int)maxTimeLong;
    return maxTimeInt / 2 + jitter.nextInt(maxTimeInt) / 2;
>>>>>>> dadea3d4
  }

  // Returns 2**k, or Integer.MAX_VALUE if 2**k would overflow
  private int pow2(int k) {
    return (k < Integer.SIZE - 1) ? (1 << k) : Integer.MAX_VALUE;
  }

  private static Headers addDefaultHeaders(Headers custom) {
    Headers.Builder builder = new Headers.Builder();

    for (String name : defaultHeaders.names()) {
      if (!custom.names().contains(name)) { // skip the default if they set any custom values for this key
        for (String value: defaultHeaders.values(name)) {
          builder.add(name, value);         
        }
      }
    }

    for (String name : custom.names()) {
      for (String value : custom.values(name)) {
        builder.add(name, value);
      }
    }

    return builder.build();
  }

  // setReconnectionTime and setLastEventId are used only by our internal ConnectionHandler, in response
  // to stream events. From an application's point of view, these properties can only be set at
  // configuration time via the builder.
  private void setReconnectionTime(Duration reconnectionTime) {
    this.reconnectTime = reconnectionTime == null ? DEFAULT_RECONNECT_TIME : reconnectionTime;
  }

  private void setLastEventId(String lastEventId) {
    this.lastEventId = lastEventId;
  }

  /**
   * Returns the ID value, if any, of the last known event.
   * <p>
   * This can be set initially with {@link Builder#lastEventId(String)}, and is updated whenever an event
   * is received that has an ID. Whether event IDs are supported depends on the server; it may ignore this
   * value.
   * 
   * @return the last known event ID, or null
   * @see Builder#lastEventId(String)
   * @since 2.0.0
   */
  public String getLastEventId() {
    return lastEventId;
  }
  
  /**
   * Returns the current stream endpoint as an OkHttp HttpUrl.
   * 
   * @return the endpoint URL
   * @since 1.9.0
   * @see #getUri()
   */
  public HttpUrl getHttpUrl() {
    return this.url;
  }
  
  /**
   * Returns the current stream endpoint as a java.net.URI.
   * 
   * @return the endpoint URI
   * @see #getHttpUrl()
   */
  public URI getUri() {
    return this.url.uri();
  }

  /**
   * Interface for an object that can modify the network request that the EventSource will make.
   * Use this in conjunction with {@link EventSource.Builder#requestTransformer(EventSource.RequestTransformer)}
   * if you need to set request properties other than the ones that are already supported by the builder (or if,
   * for whatever reason, you need to determine the request properties dynamically rather than setting them
   * to fixed values initially). For example:
   * <pre><code>
   * public class RequestTagger implements EventSource.RequestTransformer {
   *   public Request transformRequest(Request input) {
   *     return input.newBuilder().tag("hello").build();
   *   }
   * }
   * 
   * EventSource es = new EventSource.Builder(handler, uri).requestTransformer(new RequestTagger()).build();
   * </code></pre>
   * 
   * @since 1.9.0
   */
  public static interface RequestTransformer {
    /**
     * Returns a request that is either the same as the input request or based on it. When
     * this method is called, EventSource has already set all of its standard properties on
     * the request.
     * 
     * @param input the original request
     * @return the request that will be used
     */
    public Request transformRequest(Request input);
  }
  
  /**
   * Builder for {@link EventSource}.
   */
  public static final class Builder {
    private String name = "";
    private Duration reconnectTime = DEFAULT_RECONNECT_TIME;
    private Duration maxReconnectTime = DEFAULT_MAX_RECONNECT_TIME;
    private Duration backoffResetThreshold = DEFAULT_BACKOFF_RESET_THRESHOLD;
    private String lastEventId;
    private final HttpUrl url;
    private final EventHandler handler;
    private ConnectionErrorHandler connectionErrorHandler = ConnectionErrorHandler.DEFAULT;
    private Integer threadPriority = null;
    private Headers headers = Headers.of();
    private Proxy proxy;
    private Authenticator proxyAuthenticator = null;
    private String method = "GET";
    private RequestTransformer requestTransformer = null;
    private RequestBody body = null;
    private OkHttpClient.Builder clientBuilder;
    private Logger logger = null;
    private String loggerBaseName = null;
    
    /**
     * Creates a new builder.
     * 
     * @param handler the event handler
     * @param uri the endpoint as a java.net.URI
     * @throws IllegalArgumentException if either argument is null, or if the endpoint is not HTTP or HTTPS
     */
    public Builder(EventHandler handler, URI uri) {
      this(handler, uri == null ? null : HttpUrl.get(uri));
    }

    /**
     * Creates a new builder.
     * 
     * @param handler the event handler
     * @param url the endpoint as an OkHttp HttpUrl
     * @throws IllegalArgumentException if either argument is null, or if the endpoint is not HTTP or HTTPS
     * 
     * @since 1.9.0
     */
    public Builder(EventHandler handler, HttpUrl url) {
      if (handler == null) {
        throw new IllegalArgumentException("handler must not be null");
      }
      if (url == null) {
        throw new IllegalArgumentException("URI/URL must not be null");
      }
      this.url = url;
      this.handler = handler;
      this.clientBuilder = createInitialClientBuilder();
    }
    
    private static OkHttpClient.Builder createInitialClientBuilder() {
      OkHttpClient.Builder b = new OkHttpClient.Builder()
          .connectionPool(new ConnectionPool(1, 1, TimeUnit.SECONDS))
          .connectTimeout(DEFAULT_CONNECT_TIMEOUT)
          .readTimeout(DEFAULT_READ_TIMEOUT)
          .writeTimeout(DEFAULT_WRITE_TIMEOUT)
          .retryOnConnectionFailure(true);
      try {
        b.sslSocketFactory(new ModernTLSSocketFactory(), defaultTrustManager());
      } catch (GeneralSecurityException e) {
        // TLS is not available, so don't set up the socket factory, swallow the exception
      }
      return b;
    }
    
    /**
     * Set the HTTP method used for this EventSource client to use for requests to establish the EventSource.
     * <p>
     * Defaults to "GET".
     *
     * @param method the HTTP method name
     * @return the builder
     */
    public Builder method(String method) {
      if (method != null && method.length() > 0) {
        this.method = method.toUpperCase();
      }
      return this;
    }

    /**
     * Sets the request body to be used for this EventSource client to use for requests to establish the EventSource.
     * 
     * @param body the body to use in HTTP requests
     * @return the builder
     */
    public Builder body(RequestBody body) {
      this.body = body;
      return this;
    }

    /**
     * Specifies an object that will be used to customize outgoing requests. See {@link RequestTransformer} for details.
     * 
     * @param requestTransformer the transformer object
     * @return the builder
     * 
     * @since 1.9.0
     */
    public Builder requestTransformer(RequestTransformer requestTransformer) {
      this.requestTransformer = requestTransformer;
      return this;
    }
    
    /**
     * Set the name for this EventSource client to be used when naming the logger and threadpools. This is mainly useful when
     * multiple EventSource clients exist within the same process.
     * <p>
     * The name only affects logging when using the default SLF4J integration; if you have specified a custom
     * {@link #logger(Logger)}, the name will not be included in log messages unless your logger implementation adds it.
     *
     * @param name the name (without any whitespaces)
     * @return the builder
     */
    public Builder name(String name) {
      if (name != null) {
        this.name = name;
      }
      return this;
    }

    /**
     * Sets the ID value of the last event received.
     * <p>
     * This will be sent to the remote server on the initial connection request, allowing the server to
     * skip past previously sent events if it supports this behavior. Once the connection is established,
     * this value will be updated whenever an event is received that has an ID. Whether event IDs are
     * supported depends on the server; it may ignore this value.
     * 
     * @param lastEventId the last event identifier
     * @return the builder
     * @since 2.0.0
     */
    public Builder lastEventId(String lastEventId) {
      this.lastEventId = lastEventId;
      return this;
    }
    
    /**
     * Sets the minimum delay between connection attempts. The actual delay may be slightly less or
     * greater, since there is a random jitter. When there is a connection failure, the delay will
     * start at this value and will increase exponentially up to the {@link #maxReconnectTime(Duration)}
     * value with each subsequent failure, unless it is reset as described in
     * {@link Builder#backoffResetThreshold(Duration)}.
     * 
     * @param reconnectTime the minimum delay; null to use the default
     * @return the builder
     * @see EventSource#DEFAULT_RECONNECT_TIME
     */
    public Builder reconnectTime(Duration reconnectTime) {
      this.reconnectTime = reconnectTime == null ? DEFAULT_RECONNECT_TIME : reconnectTime;
      return this;
    }

    /**
     * Sets the maximum delay between connection attempts. See {@link #reconnectTime(Duration)}.
     * The default value is 30 seconds.
     * 
     * @param maxReconnectTime the maximum delay; null to use the default
     * @return the builder
     * @see EventSource#DEFAULT_MAX_RECONNECT_TIME
     */
    public Builder maxReconnectTime(Duration maxReconnectTime) {
      this.maxReconnectTime = maxReconnectTime == null ? DEFAULT_MAX_RECONNECT_TIME : maxReconnectTime;
      return this;
    }

    /**
     * Sets the minimum amount of time that a connection must stay open before the EventSource resets its
     * backoff delay. If a connection fails before the threshold has elapsed, the delay before reconnecting
     * will be greater than the last delay; if it fails after the threshold, the delay will start over at
     * the initial minimum value. This prevents long delays from occurring on connections that are only
     * rarely restarted.
     *   
     * @param backoffResetThreshold the minimum time that a connection must stay open to avoid resetting
     *   the delay; null to use the default 
     * @return the builder
     * @see EventSource#DEFAULT_BACKOFF_RESET_THRESHOLD
     */
    public Builder backoffResetThreshold(Duration backoffResetThreshold) {
      this.backoffResetThreshold = backoffResetThreshold == null ? DEFAULT_BACKOFF_RESET_THRESHOLD : backoffResetThreshold;
      return this;
    }

    /**
     * Set the headers to be sent when establishing the EventSource connection.
     *
     * @param headers headers to be sent with the EventSource request
     * @return the builder
     */
    public Builder headers(Headers headers) {
      this.headers = headers;
      return this;
    }

    /**
     * Set a custom HTTP client that will be used to make the EventSource connection.
     * If you're setting this along with other connection-related items (ie timeouts, proxy),
     * you should do this first to avoid overwriting values.
     *
     * @param client the HTTP client
     * @return the builder
     */
    public Builder client(OkHttpClient client) {
      this.clientBuilder = client.newBuilder();
      return this;
    }

    /**
     * Set the HTTP proxy address to be used to make the EventSource connection
     *
     * @param proxyHost the proxy hostname
     * @param proxyPort the proxy port
     * @return the builder
     */
    public Builder proxy(String proxyHost, int proxyPort) {
      proxy = new Proxy(Type.HTTP, new InetSocketAddress(proxyHost, proxyPort));
      return this;
    }

    /**
     * Set the {@link Proxy} to be used to make the EventSource connection.
     *
     * @param proxy the proxy
     * @return the builder
     */
    public Builder proxy(Proxy proxy) {
      this.proxy = proxy;
      return this;
    }

    /**
     * Sets the Proxy Authentication mechanism if needed. Defaults to no auth.
     *
     * @param proxyAuthenticator the authentication mechanism
     * @return the builder
     */
    public Builder proxyAuthenticator(Authenticator proxyAuthenticator) {
      this.proxyAuthenticator = proxyAuthenticator;
      return this;
    }

    /**
     * Sets the connection timeout.
     *
     * @param connectTimeout the connection timeout; null to use the default
     * @return the builder
     * @see EventSource#DEFAULT_CONNECT_TIMEOUT
     */
    public Builder connectTimeout(Duration connectTimeout) {
      this.clientBuilder.connectTimeout(connectTimeout == null ? DEFAULT_CONNECT_TIMEOUT : connectTimeout);
      return this;
    }

    /**
     * Sets the write timeout.
     *
     * @param writeTimeout the write timeout; null to use the default
     * @return the builder
     * @see EventSource#DEFAULT_WRITE_TIMEOUT
     */
    public Builder writeTimeout(Duration writeTimeout) {
      this.clientBuilder.writeTimeout(writeTimeout == null ? DEFAULT_WRITE_TIMEOUT : writeTimeout);
      return this;
    }

    /**
     * Sets the read timeout. If a read timeout happens, the {@code EventSource}
     * will restart the connection.
     *
     * @param readTimeout the read timeout; null to use the default
     * @return the builder
     * @see EventSource#DEFAULT_READ_TIMEOUT
     */
    public Builder readTimeout(Duration readTimeout) {
      this.clientBuilder.readTimeout(readTimeout == null ? DEFAULT_READ_TIMEOUT : readTimeout); 
      return this;
    }

    /**
     * Sets the {@link ConnectionErrorHandler} that should process connection errors.
     *
     * @param handler the error handler
     * @return the builder
     */
    public Builder connectionErrorHandler(ConnectionErrorHandler handler) {
      if (handler != null) {
        this.connectionErrorHandler = handler;
      }
      return this;
    }

    /**
     * Specifies the priority for threads created by {@code EventSource}.
     * <p>
     * If this is left unset, or set to {@code null}, threads will inherit the default priority
     * provided by {@code Executors.defaultThreadFactory()}.
     * 
     * @param threadPriority the thread priority, or null to ue the default
     * @return the builder
     * @since 2.2.0
     */
    public Builder threadPriority(Integer threadPriority) {
      this.threadPriority = threadPriority;
      return this;
    }
    
    /**
     * Specifies any type of configuration actions you want to perform on the OkHttpClient builder.
     * <p>
     * {@link ClientConfigurer} is an interface with a single method, {@link ClientConfigurer#configure(okhttp3.OkHttpClient.Builder)},
     * that will be called with the {@link okhttp3.OkHttpClient.Builder} instance being used by EventSource.
     * In Java 8, this can be a lambda.
     * <p>
     * It is not guaranteed to be called in any particular order relative to other configuration
     * actions specified by this Builder, so if you are using more than one method, do not attempt
     * to overwrite the same setting in two ways.
     * <pre><code>
     *     // Java 8 example (lambda)
     *     eventSourceBuilder.clientBuilderActions(b -&gt; {
     *         b.sslSocketFactory(mySocketFactory, myTrustManager);
     *     });
     * 
     *     // Java 7 example (anonymous class)
     *     eventSourceBuilder.clientBuilderActions(new EventSource.Builder.ClientConfigurer() {
     *         public void configure(OkHttpClient.Builder v) {
     *             b.sslSocketFactory(mySocketFactory, myTrustManager);
     *         }
     *     });
     * </code></pre>
     * @param configurer a ClientConfigurer (or lambda) that will act on the HTTP client builder
     * @return the builder
     * @since 1.10.0
     */
    public Builder clientBuilderActions(ClientConfigurer configurer) {
      configurer.configure(clientBuilder);
      return this;
    }
    
    /**
     * Specifies a custom logger to receive EventSource logging.
     * <p>
     * If you do not provide a logger, the default is to send log output to SLF4J.
     * 
     * @param logger a {@link Logger} implementation, or null to use the default (SLF4J)
     * @return the builder
     * @since 2.3.0
     */
    public Builder logger(Logger logger) {
      this.logger = logger;
      return this;
    }

    /**
     * Specifies the base logger name to use for SLF4J logging.
     * <p>
     * The default is {@code com.launchdarkly.eventsource.EventSource}, plus any name suffix specified
     * by {@link #name(String)}. If you instead use {@link #logger(Logger)} to specify some other log
     * destination rather than SLF4J, this name is unused.
     * 
     * @param loggerBaseName the SLF4J logger name, or null to use the default
     * @return the builder
     * @since 2.3.0
     */
    public Builder loggerBaseName(String loggerBaseName) {
      this.loggerBaseName = loggerBaseName;
      return this;
    }
    
    /**
     * Constructs an {@link EventSource} using the builder's current properties.
     * @return the new EventSource instance
     */
    public EventSource build() {
      if (proxy != null) {
        clientBuilder.proxy(proxy);
      }

      if (proxyAuthenticator != null) {
        clientBuilder.proxyAuthenticator(proxyAuthenticator);
      }

      return new EventSource(this);
    }

    protected OkHttpClient.Builder getClientBuilder() {
      return clientBuilder;
    }

    private static X509TrustManager defaultTrustManager() throws GeneralSecurityException {
      TrustManagerFactory trustManagerFactory = TrustManagerFactory.getInstance(
              TrustManagerFactory.getDefaultAlgorithm());
      trustManagerFactory.init((KeyStore) null);
      TrustManager[] trustManagers = trustManagerFactory.getTrustManagers();
      if (trustManagers.length != 1 || !(trustManagers[0] instanceof X509TrustManager)) {
        throw new IllegalStateException("Unexpected default trust managers:"
                + Arrays.toString(trustManagers));
      }
      return (X509TrustManager) trustManagers[0];
    }
    
    /**
     * An interface for use with {@link EventSource.Builder#clientBuilderActions(ClientConfigurer)}.
     * @since 1.10.0
     */
    public static interface ClientConfigurer {
      /**
       * This method is called with the OkHttp {@link okhttp3.OkHttpClient.Builder} that will be used for
       * the EventSource, allowing you to call any configuration methods you want.
       * @param builder the client builder
       */
      public void configure(OkHttpClient.Builder builder);
    }
  }
}<|MERGE_RESOLUTION|>--- conflicted
+++ resolved
@@ -383,17 +383,11 @@
     }
   }
 
-<<<<<<< HEAD
   Duration backoffWithJitter(int reconnectAttempts) {
-    long jitterVal = Math.min(maxReconnectTime.toMillis(), reconnectTime.toMillis() * pow2(reconnectAttempts));
-    return Duration.ofMillis(jitterVal / 2 + nextLong(jitter, jitterVal) / 2);
-=======
-  long backoffWithJitter(int reconnectAttempts) {
-    long maxTimeLong = Math.min(maxReconnectTimeMs, reconnectTimeMs * pow2(reconnectAttempts));
+    long maxTimeLong = Math.min(maxReconnectTime.toMillis(), reconnectTime.toMillis() * pow2(reconnectAttempts));
     // 2^31 milliseconds is much longer than any reconnect time we would reasonably want to use, so we can pin this to int
     int maxTimeInt = maxTimeLong > Integer.MAX_VALUE ? Integer.MAX_VALUE : (int)maxTimeLong;
-    return maxTimeInt / 2 + jitter.nextInt(maxTimeInt) / 2;
->>>>>>> dadea3d4
+    return Duration.ofMillis(maxTimeInt / 2 + jitter.nextInt(maxTimeInt) / 2);
   }
 
   // Returns 2**k, or Integer.MAX_VALUE if 2**k would overflow
