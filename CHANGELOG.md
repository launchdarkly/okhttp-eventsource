--- conflicted
+++ resolved
@@ -2,7 +2,10 @@
 
 All notable changes to the LaunchDarkly EventSource implementation for Java will be documented in this file. This project adheres to [Semantic Versioning](http://semver.org).
 
-<<<<<<< HEAD
+## [1.11.3] - 2022-08-22
+### Changed:
+- Changed jitter logic that used `java.util.Random` to use `java.security.SecureRandom`. Even though in this case it is not being used for any cryptographic purpose, but only to produce a pseudo-random delay, static analysis tools may still report every use of `java.util.Random` as a security risk by default. The purpose of this change is simply to avoid such warnings; it has no practical effect on the behavior of the library.
+
 ## [2.7.0] - 2022-08-02
 The main purpose of this release is to introduce a new logging facade, [`com.launchdarkly.logging`](https://github.com/launchdarkly/java-logging), to streamline how logging works in LaunchDarkly Java and Android code. Previously, `okhttp-eventsource` used SLF4J for logging by default, but could be made to send output to a `Logger` interface of its own; the LaunchDarkly Java SDK used only SLF4J, so developers needed to provide an SLF4J configuration externally; and the LaunchDarkly Android SDK used Timber, but still brought in SLF4J as a transitive dependency of `okhttp-eventsource`. In this release, the default behavior is still to use SLF4J, but the logging facade can also be configured programmatically to do simple console logging without SLF4J, or to forward output to another framework such as `java.util.logging`, or other destinations. In a future major version release, the default behavior will be changed so that `okhttp-eventsource` does not require SLF4J as a dependency.
 
@@ -99,11 +102,6 @@
 
 ### Removed:
 - In `EventSource`: `setHttpUrl`, `setLastEventId`, `setMaxReconnectTime`, `setReconnectionTime`, `setUri` (these can only be set in the builder).
-=======
-## [1.11.3] - 2022-08-22
-### Changed:
-- Changed jitter logic that used `java.util.Random` to use `java.security.SecureRandom`. Even though in this case it is not being used for any cryptographic purpose, but only to produce a pseudo-random delay, static analysis tools may still report every use of `java.util.Random` as a security risk by default. The purpose of this change is simply to avoid such warnings; it has no practical effect on the behavior of the library.
->>>>>>> f442c938
 
 ## [1.11.2] - 2020-09-28
 ### Fixed:
