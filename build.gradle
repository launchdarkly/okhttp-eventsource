--- conflicted
+++ resolved
@@ -33,25 +33,17 @@
 
 ext {
     versions = [
-        "okhttp": "3.8.1",
+        "okhttp": "4.3.1",
         "slf4j": "1.7.22"
     ]
 }
 
 dependencies {
-<<<<<<< HEAD
-    compile "com.squareup.okhttp3:okhttp:4.3.1"
-    compile "org.slf4j:slf4j-api:1.7.22"
-    testRuntime "ch.qos.logback:logback-classic:1.1.9"
-    testCompile "org.mockito:mockito-core:1.10.19"
-    testCompile "com.squareup.okhttp3:mockwebserver:4.3.1"
-=======
     compile "com.squareup.okhttp3:okhttp:${versions.okhttp}"
     compile "org.slf4j:slf4j-api:${versions.slf4j}"
     testRuntime "ch.qos.logback:logback-classic:1.1.9"
     testCompile "org.mockito:mockito-core:1.10.19"
     testCompile "org.eclipse.jetty:jetty-server:9.4.27.v20200227"
->>>>>>> 7abb48b3
     testCompile "junit:junit:4.11"
 }
 
