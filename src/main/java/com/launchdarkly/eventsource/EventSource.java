package com.launchdarkly.eventsource;

import org.slf4j.Logger;
import org.slf4j.LoggerFactory;

import java.io.Closeable;
import java.io.EOFException;
import java.io.IOException;
import java.net.InetSocketAddress;
import java.net.Proxy;
import java.net.Proxy.Type;
import java.net.URI;
import java.security.GeneralSecurityException;
import java.security.KeyStore;
import java.time.Duration;
import java.util.Arrays;
import java.util.Locale;
import java.util.Random;
import java.util.concurrent.ExecutorService;
import java.util.concurrent.Executors;
import java.util.concurrent.RejectedExecutionException;
import java.util.concurrent.ThreadFactory;
import java.util.concurrent.TimeUnit;
import java.util.concurrent.atomic.AtomicLong;
import java.util.concurrent.atomic.AtomicReference;
import java.util.function.UnaryOperator;

import javax.net.ssl.TrustManager;
import javax.net.ssl.TrustManagerFactory;
import javax.net.ssl.X509TrustManager;

import static com.launchdarkly.eventsource.ReadyState.CLOSED;
import static com.launchdarkly.eventsource.ReadyState.CONNECTING;
import static com.launchdarkly.eventsource.ReadyState.OPEN;
import static com.launchdarkly.eventsource.ReadyState.RAW;
import static com.launchdarkly.eventsource.ReadyState.SHUTDOWN;
import static java.lang.String.format;

import okhttp3.Authenticator;
import okhttp3.Call;
import okhttp3.ConnectionPool;
import okhttp3.Headers;
import okhttp3.HttpUrl;
import okhttp3.OkHttpClient;
import okhttp3.Request;
import okhttp3.RequestBody;
import okhttp3.Response;
import okio.BufferedSource;
import okio.Okio;

/**
 * Client for <a href="https://www.w3.org/TR/2015/REC-eventsource-20150203/">Server-Sent Events</a>
 * aka EventSource
 */
public class EventSource implements Closeable {
  private final Logger logger;

  /**
   * The default value for {@link Builder#reconnectTime(Duration)}: 1 second.
   */
  public static final Duration DEFAULT_RECONNECT_TIME = Duration.ofSeconds(1);
  /**
   * The default value for {@link Builder#maxReconnectTime(Duration)}: 30 seconds.
   */
  public static final Duration DEFAULT_MAX_RECONNECT_TIME = Duration.ofSeconds(30);
  /**
   * The default value for {@link Builder#connectTimeout(Duration)}: 10 seconds.
   */
  public static final Duration DEFAULT_CONNECT_TIMEOUT = Duration.ofSeconds(10);
  /**
   * The default value for {@link Builder#writeTimeout(Duration)}: 5 seconds.
   */
  public static final Duration DEFAULT_WRITE_TIMEOUT = Duration.ofSeconds(5);
  /**
   * The default value for {@link Builder#readTimeout(Duration)}: 5 minutes.
   */
  public static final Duration DEFAULT_READ_TIMEOUT = Duration.ofMinutes(5);
  /**
   * The default value for {@link Builder#backoffResetThreshold(Duration)}: 60 seconds.
   */
  public static final Duration DEFAULT_BACKOFF_RESET_THRESHOLD = Duration.ofSeconds(60);

  private static final Headers defaultHeaders =
      new Headers.Builder().add("Accept", "text/event-stream").add("Cache-Control", "no-cache").build();
  
  private final String name;
  private volatile HttpUrl url;
  private final Headers headers;
  private final String method;
  private final RequestBody body;
  private final RequestTransformer requestTransformer;
  private final ExecutorService eventExecutor;
  private final ExecutorService streamExecutor;
  private Duration reconnectTime;
  private Duration maxReconnectTime;
  private final Duration backoffResetThreshold;
  private volatile String lastEventId;
  private final EventHandler handler;
  private final ConnectionErrorHandler connectionErrorHandler;
  private final AtomicReference<ReadyState> readyState;
  private final OkHttpClient client;
  private volatile Call call;
  private final Random jitter = new Random();
  private Response response;
  private BufferedSource bufferedSource;

  EventSource(Builder builder) {
    this.name = builder.name;
    String loggerName = EventSource.class.getCanonicalName() +
        (name == null || name.equals("") ? "" : "." + name);
    this.logger = LoggerFactory.getLogger(loggerName);
    this.url = builder.url;
    this.headers = addDefaultHeaders(builder.headers);
    this.method = builder.method;
    this.body = builder.body;
    this.requestTransformer = builder.requestTransformer;
    this.lastEventId = builder.lastEventId;
    this.reconnectTime = builder.reconnectTime;
    this.maxReconnectTime = builder.maxReconnectTime;
    this.backoffResetThreshold = builder.backoffResetThreshold;
    ThreadFactory eventsThreadFactory = createThreadFactory("okhttp-eventsource-events");
    this.eventExecutor = Executors.newSingleThreadExecutor(eventsThreadFactory);
    ThreadFactory streamThreadFactory = createThreadFactory("okhttp-eventsource-stream");
    this.streamExecutor = Executors.newSingleThreadExecutor(streamThreadFactory);
    this.handler = new AsyncEventHandler(this.eventExecutor, builder.handler);
    this.connectionErrorHandler = builder.connectionErrorHandler;
    this.readyState = new AtomicReference<>(RAW);
    this.client = builder.clientBuilder.build();
  }

  private ThreadFactory createThreadFactory(final String type) {
    final ThreadFactory backingThreadFactory =
        Executors.defaultThreadFactory();
    final AtomicLong count = new AtomicLong(0);
    return runnable -> {
      Thread thread = backingThreadFactory.newThread(runnable);
      thread.setName(format(Locale.ROOT, "%s-[%s]-%d", type, name, count.getAndIncrement()));
      thread.setDaemon(true);
      return thread;
    };
  }

  /**
   * Attempts to connect to the remote event source if not already connected. This method returns
   * immediately; the connection happens on a worker thread.
   */
  public void start() {
    if (!readyState.compareAndSet(RAW, CONNECTING)) {
      logger.info("Start method called on this already-started EventSource object. Doing nothing");
      return;
    }
    logger.debug("readyState change: " + RAW + " -> " + CONNECTING);
    logger.info("Starting EventSource client using URI: " + url);
    streamExecutor.execute(this::connect);
  }
  
  /**
   * Drops the current stream connection (if any) and attempts to reconnect.
   * <p>
   * This method returns immediately after dropping the current connection; the reconnection happens on
   * a worker thread.
   * <p>
   * If a connection attempt is already in progress but has not yet connected, or if {@link #close()} has
   * previously been called, this method has no effect. If {@link #start()} has never been called, it is
   * the same as calling {@link #start()}.
   */
  public void restart() {
    ReadyState previousState = readyState.getAndUpdate(new UnaryOperator<ReadyState>() {
      public ReadyState apply(ReadyState t) {
        return t == ReadyState.OPEN ? ReadyState.CLOSED : t;
      }
    });
    if (previousState == OPEN) {
      closeCurrentStream(previousState);
    } else if (previousState == RAW || previousState == CONNECTING) {
      start();
    }
    // if already shutdown or in the process of closing, do nothing
  }
  
<<<<<<< HEAD
=======
  /**
   * Drops the current stream connection (if any) and attempts to reconnect.
   * <p>
   * This method returns immediately after dropping the current connection; the reconnection happens on
   * a worker thread.
   * <p>
   * If a connection attempt is already in progress but has not yet connected, or if {@link #close()} has
   * previously been called, this method has no effect. If {@link #start()} has never been called, it is
   * the same as calling {@link #start()}.
   */
  public void restart() {
    ReadyState previousState = readyState.getAndUpdate(new UnaryOperator<ReadyState>() {
      public ReadyState apply(ReadyState t) {
        return t == ReadyState.OPEN ? ReadyState.CLOSED : t;
      }
    });
    if (previousState == OPEN) {
      closeCurrentStream(previousState);
    } else if (previousState == RAW || previousState == CONNECTING) {
      start();
    }
    // if already shutdown or in the process of closing, do nothing
  }
  
>>>>>>> 48b06928
  /**
   * Returns an enum indicating the current status of the connection.
   * @return a {@link ReadyState} value
   */
  public ReadyState getState() {
    return readyState.get();
  }

  /**
   * Drops the current stream connection (if any) and permanently shuts down the EventSource.
   */
  @Override
  public void close() {
    ReadyState currentState = readyState.getAndSet(SHUTDOWN);
    logger.debug("readyState change: " + currentState + " -> " + SHUTDOWN);
    if (currentState == SHUTDOWN) {
      return;
    }
    
    closeCurrentStream(currentState);

    eventExecutor.shutdownNow();
    streamExecutor.shutdownNow();

    if (client != null) {
      if (client.connectionPool() != null) {
        client.connectionPool().evictAll();
      }
      if (client.dispatcher() != null) {
        client.dispatcher().cancelAll();
        if (client.dispatcher().executorService() != null) {
          client.dispatcher().executorService().shutdownNow();
        }
      }
    }
  }
  
  private void closeCurrentStream(ReadyState previousState) {
    if (previousState == ReadyState.OPEN) {
      try {
        handler.onClosed();
      } catch (Exception e) {
        handler.onError(e);
      }
    }

    if (call != null) {
      // The call.cancel() must precede the bufferedSource.close().
      // Otherwise, an IllegalArgumentException "Unbalanced enter/exit" error is thrown by okhttp.
      // https://github.com/google/ExoPlayer/issues/1348
      call.cancel();
      logger.debug("call cancelled");
    }
  }
  
  Request buildRequest() {
    Request.Builder builder = new Request.Builder()
        .headers(headers)
        .url(url)
        .method(method, body);

    if (lastEventId != null && !lastEventId.isEmpty()) {
      builder.addHeader("Last-Event-ID", lastEventId);
    }
    
    Request request = builder.build();
    return requestTransformer == null ? request : requestTransformer.transformRequest(request);
  }

  private void connect() {
    response = null;
    bufferedSource = null;

    int reconnectAttempts = 0;
    ConnectionErrorHandler.Action errorHandlerAction = null;
    
    ConnectionHandler connectionHandler = new ConnectionHandler() {
      @Override
      public void setReconnectionTime(Duration reconnectionTime) {
        EventSource.this.setReconnectionTime(reconnectionTime);
      }
      
      @Override
      public void setLastEventId(String lastEventId) {
        EventSource.this.setLastEventId(lastEventId);
      }
    };

    try {
      while (!Thread.currentThread().isInterrupted() && readyState.get() != SHUTDOWN) {
        long connectedTime = -1;

        ReadyState currentState = readyState.getAndSet(CONNECTING);
        logger.debug("readyState change: " + currentState + " -> " + CONNECTING);
        try {        	  
          call = client.newCall(buildRequest());
          response = call.execute();
          if (response.isSuccessful()) {
            connectedTime = System.currentTimeMillis();
            currentState = readyState.getAndSet(OPEN);
            if (currentState != CONNECTING) {
              logger.warn("Unexpected readyState change: " + currentState + " -> " + OPEN);
            } else {
              logger.debug("readyState change: " + currentState + " -> " + OPEN);
            }
            logger.info("Connected to Event Source stream.");
            try {
              handler.onOpen();
            } catch (Exception e) {
              handler.onError(e);
            }
            if (bufferedSource != null) {
              bufferedSource.close();
            }
            bufferedSource = Okio.buffer(response.body().source());
            EventParser parser = new EventParser(url.uri(), handler, connectionHandler);
            for (String line; !Thread.currentThread().isInterrupted() && (line = bufferedSource.readUtf8LineStrict()) != null; ) {
              parser.line(line);
            }
          } else {
            logger.debug("Unsuccessful Response: " + response);
            errorHandlerAction = dispatchError(new UnsuccessfulResponseException(response.code()));
          }
        } catch (EOFException eofe) {
          logger.warn("Connection unexpectedly closed.");
        } catch (IOException ioe) {
          ReadyState state = readyState.get();
          if (state == SHUTDOWN) {
            errorHandlerAction = ConnectionErrorHandler.Action.SHUTDOWN;
          } else if (state == CLOSED) { // this happens if it's being restarted
            errorHandlerAction = ConnectionErrorHandler.Action.PROCEED;
          } else {
        	  	logger.debug("Connection problem.", ioe);
        	  	errorHandlerAction = dispatchError(ioe);
          }
        } finally {
          ReadyState nextState = CLOSED;
          if (errorHandlerAction == ConnectionErrorHandler.Action.SHUTDOWN) {
            logger.info("Connection has been explicitly shut down by error handler");
            nextState = SHUTDOWN;
          }
          currentState = readyState.getAndSet(nextState);
          logger.debug("readyState change: " + currentState + " -> " + nextState);

          if (response != null && response.body() != null) {
            response.close();
            logger.debug("response closed");
          }

          if (bufferedSource != null) {
            try {
              bufferedSource.close();
              logger.debug("buffered source closed");
            } catch (IOException e) {
              logger.warn("Exception when closing bufferedSource", e);
            }
          }

          if (currentState == ReadyState.OPEN) {
            try {
              handler.onClosed();
            } catch (Exception e) {
              handler.onError(e);
            }
          }

          // Reset the backoff if we had a successful connection that stayed good for at least
          // backoffResetThresholdMs milliseconds.
          if (connectedTime >= 0 && (System.currentTimeMillis() - connectedTime) >= backoffResetThreshold.toMillis()) {
            reconnectAttempts = 0;
          }
          maybeWaitWithBackoff(++reconnectAttempts);
        }
      }
    } catch (RejectedExecutionException ignored) {
      call = null;
      response = null;
      bufferedSource = null;
      logger.debug("Rejected execution exception ignored: ", ignored);
      // During shutdown, we tried to send a message to the event handler
      // Do not reconnect; the executor has been shut down
    }
  }

  private ConnectionErrorHandler.Action dispatchError(Throwable t) {
    ConnectionErrorHandler.Action action = connectionErrorHandler.onConnectionError(t);
    if (action != ConnectionErrorHandler.Action.SHUTDOWN) {
      handler.onError(t);
    }
    return action;
  }
  
  private void maybeWaitWithBackoff(int reconnectAttempts) {
    if (!reconnectTime.isZero() && !reconnectTime.isNegative() && reconnectAttempts > 0) {
      try {
        Duration sleepTime = backoffWithJitter(reconnectAttempts);
        logger.info("Waiting " + sleepTime.toMillis() + " milliseconds before reconnecting...");
        Thread.sleep(sleepTime.toMillis());
      } catch (InterruptedException ignored) {
      }
    }
  }

  Duration backoffWithJitter(int reconnectAttempts) {
    long jitterVal = Math.min(maxReconnectTime.toMillis(), reconnectTime.toMillis() * pow2(reconnectAttempts));
    return Duration.ofMillis(jitterVal / 2 + nextLong(jitter, jitterVal) / 2);
  }

  // Returns 2**k, or Integer.MAX_VALUE if 2**k would overflow
  private int pow2(int k) {
    return (k < Integer.SIZE - 1) ? (1 << k) : Integer.MAX_VALUE;
  }

  // Adapted from http://stackoverflow.com/questions/2546078/java-random-long-number-in-0-x-n-range
  // Since ThreadLocalRandom.current().nextLong(n) requires Android 5
  private long nextLong(Random rand, long bound) {
    if (bound <= 0) {
      throw new IllegalArgumentException("bound must be positive");
    }

    long r = rand.nextLong() & Long.MAX_VALUE;
    long m = bound - 1L;
    if ((bound & m) == 0) { // i.e., bound is a power of 2
      r = (bound * r) >> (Long.SIZE - 1);
    } else {
      for (long u = r; u - (r = u % bound) + m < 0L; u = rand.nextLong() & Long.MAX_VALUE) ;
    }
    return r;
  }

  private static Headers addDefaultHeaders(Headers custom) {
    Headers.Builder builder = new Headers.Builder();

    for (String name : defaultHeaders.names()) {
      if (!custom.names().contains(name)) { // skip the default if they set any custom values for this key
        for (String value: defaultHeaders.values(name)) {
          builder.add(name, value);         
        }
      }
    }

    for (String name : custom.names()) {
      for (String value : custom.values(name)) {
        builder.add(name, value);
      }
    }

    return builder.build();
  }

  // setReconnectionTime and setLastEventId are used only by our internal ConnectionHandler, in response
  // to stream events. From an application's point of view, these properties can only be set at
  // configuration time via the builder.
  private void setReconnectionTime(Duration reconnectionTime) {
    this.reconnectTime = reconnectionTime == null ? DEFAULT_RECONNECT_TIME : reconnectionTime;
  }

  private void setLastEventId(String lastEventId) {
    this.lastEventId = lastEventId;
  }

  /**
   * Returns the ID value, if any, of the last known event.
   * <p>
   * This can be set initially with {@link Builder#lastEventId(String)}, and is updated whenever an event
   * is received that has an ID. Whether event IDs are supported depends on the server; it may ignore this
   * value.
   * 
   * @return the last known event ID, or null
   * @see Builder#lastEventId(String)
   * @since 2.0.0
   */
  public String getLastEventId() {
    return lastEventId;
  }
  
  /**
   * Returns the current stream endpoint as an OkHttp HttpUrl.
   * 
   * @return the endpoint URL
   * @since 1.9.0
   * @see #getUri()
   */
  public HttpUrl getHttpUrl() {
    return this.url;
  }
  
  /**
   * Returns the current stream endpoint as a java.net.URI.
   * 
   * @return the endpoint URI
   * @see #getHttpUrl()
   */
  public URI getUri() {
    return this.url.uri();
  }

  /**
   * Interface for an object that can modify the network request that the EventSource will make.
   * Use this in conjunction with {@link EventSource.Builder#requestTransformer(EventSource.RequestTransformer)}
   * if you need to set request properties other than the ones that are already supported by the builder (or if,
   * for whatever reason, you need to determine the request properties dynamically rather than setting them
   * to fixed values initially). For example:
   * <pre><code>
   * public class RequestTagger implements EventSource.RequestTransformer {
   *   public Request transformRequest(Request input) {
   *     return input.newBuilder().tag("hello").build();
   *   }
   * }
   * 
   * EventSource es = new EventSource.Builder(handler, uri).requestTransformer(new RequestTagger()).build();
   * </code></pre>
   * 
   * @since 1.9.0
   */
  public static interface RequestTransformer {
    /**
     * Returns a request that is either the same as the input request or based on it. When
     * this method is called, EventSource has already set all of its standard properties on
     * the request.
     * 
     * @param input the original request
     * @return the request that will be used
     */
    public Request transformRequest(Request input);
  }
  
  /**
   * Builder for {@link EventSource}.
   */
  public static final class Builder {
    private String name = "";
    private Duration reconnectTime = DEFAULT_RECONNECT_TIME;
    private Duration maxReconnectTime = DEFAULT_MAX_RECONNECT_TIME;
    private Duration backoffResetThreshold = DEFAULT_BACKOFF_RESET_THRESHOLD;
    private String lastEventId;
    private final HttpUrl url;
    private final EventHandler handler;
    private ConnectionErrorHandler connectionErrorHandler = ConnectionErrorHandler.DEFAULT;
    private Headers headers = Headers.of();
    private Proxy proxy;
    private Authenticator proxyAuthenticator = null;
    private String method = "GET";
    private RequestTransformer requestTransformer = null;
    private RequestBody body = null;
    private OkHttpClient.Builder clientBuilder;
    
    /**
     * Creates a new builder.
     * 
     * @param handler the event handler
     * @param uri the endpoint as a java.net.URI
     * @throws IllegalArgumentException if either argument is null, or if the endpoint is not HTTP or HTTPS
     */
    public Builder(EventHandler handler, URI uri) {
      this(handler, uri == null ? null : HttpUrl.get(uri));
    }

    /**
     * Creates a new builder.
     * 
     * @param handler the event handler
     * @param url the endpoint as an OkHttp HttpUrl
     * @throws IllegalArgumentException if either argument is null, or if the endpoint is not HTTP or HTTPS
     * 
     * @since 1.9.0
     */
    public Builder(EventHandler handler, HttpUrl url) {
      if (handler == null) {
        throw new IllegalArgumentException("handler must not be null");
      }
      if (url == null) {
        throw new IllegalArgumentException("URI/URL must not be null");
      }
      this.url = url;
      this.handler = handler;
      this.clientBuilder = createInitialClientBuilder();
    }
    
    private static OkHttpClient.Builder createInitialClientBuilder() {
      OkHttpClient.Builder b = new OkHttpClient.Builder()
          .connectionPool(new ConnectionPool(1, 1, TimeUnit.SECONDS))
          .connectTimeout(DEFAULT_CONNECT_TIMEOUT)
          .readTimeout(DEFAULT_READ_TIMEOUT)
          .writeTimeout(DEFAULT_WRITE_TIMEOUT)
          .retryOnConnectionFailure(true);
      try {
        b.sslSocketFactory(new ModernTLSSocketFactory(), defaultTrustManager());
      } catch (GeneralSecurityException e) {
        // TLS is not available, so don't set up the socket factory, swallow the exception
      }
      return b;
    }
    
    /**
     * Set the HTTP method used for this EventSource client to use for requests to establish the EventSource.
     * <p>
     * Defaults to "GET".
     *
     * @param method the HTTP method name
     * @return the builder
     */
    public Builder method(String method) {
      if (method != null && method.length() > 0) {
        this.method = method.toUpperCase();
      }
      return this;
    }

    /**
     * Sets the request body to be used for this EventSource client to use for requests to establish the EventSource.
     * 
     * @param body the body to use in HTTP requests
     * @return the builder
     */
    public Builder body(RequestBody body) {
      this.body = body;
      return this;
    }

    /**
     * Specifies an object that will be used to customize outgoing requests. See {@link RequestTransformer} for details.
     * 
     * @param requestTransformer the transformer object
     * @return the builder
     * 
     * @since 1.9.0
     */
    public Builder requestTransformer(RequestTransformer requestTransformer) {
      this.requestTransformer = requestTransformer;
      return this;
    }
    
    /**
     * Set the name for this EventSource client to be used when naming the logger and threadpools. This is mainly useful when
     * multiple EventSource clients exist within the same process.
     *
     * @param name the name (without any whitespaces)
     * @return the builder
     */
    public Builder name(String name) {
      if (name != null) {
        this.name = name;
      }
      return this;
    }

    /**
     * Sets the ID value of the last event received.
     * <p>
     * This will be sent to the remote server on the initial connection request, allowing the server to
     * skip past previously sent events if it supports this behavior. Once the connection is established,
     * this value will be updated whenever an event is received that has an ID. Whether event IDs are
     * supported depends on the server; it may ignore this value.
     * 
     * @param lastEventId the last event identifier
     * @return the builder
     * @since 2.0.0
     */
    public Builder lastEventId(String lastEventId) {
      this.lastEventId = lastEventId;
      return this;
    }
    
    /**
     * Sets the minimum delay between connection attempts. The actual delay may be slightly less or
     * greater, since there is a random jitter. When there is a connection failure, the delay will
     * start at this value and will increase exponentially up to the {@link #maxReconnectTime(Duration)}
     * value with each subsequent failure, unless it is reset as described in
     * {@link Builder#backoffResetThreshold(Duration)}.
     * 
     * @param reconnectTime the minimum delay; null to use the default
     * @return the builder
     * @see EventSource#DEFAULT_RECONNECT_TIME
     */
    public Builder reconnectTime(Duration reconnectTime) {
      this.reconnectTime = reconnectTime == null ? DEFAULT_RECONNECT_TIME : reconnectTime;
      return this;
    }

    /**
     * Sets the maximum delay between connection attempts. See {@link #reconnectTime(Duration)}.
     * The default value is 30 seconds.
     * 
     * @param maxReconnectTime the maximum delay; null to use the default
     * @return the builder
     * @see EventSource#DEFAULT_MAX_RECONNECT_TIME
     */
    public Builder maxReconnectTime(Duration maxReconnectTime) {
      this.maxReconnectTime = maxReconnectTime == null ? DEFAULT_MAX_RECONNECT_TIME : maxReconnectTime;
      return this;
    }

    /**
     * Sets the minimum amount of time that a connection must stay open before the EventSource resets its
     * backoff delay. If a connection fails before the threshold has elapsed, the delay before reconnecting
     * will be greater than the last delay; if it fails after the threshold, the delay will start over at
     * the initial minimum value. This prevents long delays from occurring on connections that are only
     * rarely restarted.
     *   
     * @param backoffResetThreshold the minimum time that a connection must stay open to avoid resetting
     *   the delay; null to use the default 
     * @return the builder
     * @see EventSource#DEFAULT_BACKOFF_RESET_THRESHOLD
     */
    public Builder backoffResetThreshold(Duration backoffResetThreshold) {
      this.backoffResetThreshold = backoffResetThreshold == null ? DEFAULT_BACKOFF_RESET_THRESHOLD : backoffResetThreshold;
      return this;
    }

    /**
     * Set the headers to be sent when establishing the EventSource connection.
     *
     * @param headers headers to be sent with the EventSource request
     * @return the builder
     */
    public Builder headers(Headers headers) {
      this.headers = headers;
      return this;
    }

    /**
     * Set a custom HTTP client that will be used to make the EventSource connection.
     * If you're setting this along with other connection-related items (ie timeouts, proxy),
     * you should do this first to avoid overwriting values.
     *
     * @param client the HTTP client
     * @return the builder
     */
    public Builder client(OkHttpClient client) {
      this.clientBuilder = client.newBuilder();
      return this;
    }

    /**
     * Set the HTTP proxy address to be used to make the EventSource connection
     *
     * @param proxyHost the proxy hostname
     * @param proxyPort the proxy port
     * @return the builder
     */
    public Builder proxy(String proxyHost, int proxyPort) {
      proxy = new Proxy(Type.HTTP, new InetSocketAddress(proxyHost, proxyPort));
      return this;
    }

    /**
     * Set the {@link Proxy} to be used to make the EventSource connection.
     *
     * @param proxy the proxy
     * @return the builder
     */
    public Builder proxy(Proxy proxy) {
      this.proxy = proxy;
      return this;
    }

    /**
     * Sets the Proxy Authentication mechanism if needed. Defaults to no auth.
     *
     * @param proxyAuthenticator the authentication mechanism
     * @return the builder
     */
    public Builder proxyAuthenticator(Authenticator proxyAuthenticator) {
      this.proxyAuthenticator = proxyAuthenticator;
      return this;
    }

    /**
     * Sets the connection timeout.
     *
     * @param connectTimeout the connection timeout; null to use the default
     * @return the builder
     * @see EventSource#DEFAULT_CONNECT_TIMEOUT
     */
    public Builder connectTimeout(Duration connectTimeout) {
      this.clientBuilder.connectTimeout(connectTimeout == null ? DEFAULT_CONNECT_TIMEOUT : connectTimeout);
      return this;
    }

    /**
     * Sets the write timeout.
     *
     * @param writeTimeout the write timeout; null to use the default
     * @return the builder
     * @see EventSource#DEFAULT_WRITE_TIMEOUT
     */
    public Builder writeTimeout(Duration writeTimeout) {
      this.clientBuilder.writeTimeout(writeTimeout == null ? DEFAULT_WRITE_TIMEOUT : writeTimeout);
      return this;
    }

    /**
     * Sets the read timeout. If a read timeout happens, the {@code EventSource}
     * will restart the connection.
     *
     * @param readTimeout the read timeout; null to use the default
     * @return the builder
     * @see EventSource#DEFAULT_READ_TIMEOUT
     */
    public Builder readTimeout(Duration readTimeout) {
      this.clientBuilder.readTimeout(readTimeout == null ? DEFAULT_READ_TIMEOUT : readTimeout); 
      return this;
    }

    /**
     * Sets the {@link ConnectionErrorHandler} that should process connection errors.
     *
     * @param handler the error handler
     * @return the builder
     */
    public Builder connectionErrorHandler(ConnectionErrorHandler handler) {
      if (handler != null) {
        this.connectionErrorHandler = handler;
      }
      return this;
    }

    /**
     * Specifies any type of configuration actions you want to perform on the OkHttpClient builder.
     * <p>
     * {@link ClientConfigurer} is an interface with a single method, {@link ClientConfigurer#configure(okhttp3.OkHttpClient.Builder)},
     * that will be called with the {@link okhttp3.OkHttpClient.Builder} instance being used by EventSource.
     * In Java 8, this can be a lambda.
     * <p>
     * It is not guaranteed to be called in any particular order relative to other configuration
     * actions specified by this Builder, so if you are using more than one method, do not attempt
     * to overwrite the same setting in two ways.
     * <pre><code>
     *     // Java 8 example (lambda)
     *     eventSourceBuilder.clientBuilderActions(b -&gt; {
     *         b.sslSocketFactory(mySocketFactory, myTrustManager);
     *     });
     * 
     *     // Java 7 example (anonymous class)
     *     eventSourceBuilder.clientBuilderActions(new EventSource.Builder.ClientConfigurer() {
     *         public void configure(OkHttpClient.Builder v) {
     *             b.sslSocketFactory(mySocketFactory, myTrustManager);
     *         }
     *     });
     * </code></pre>
     * @param configurer a ClientConfigurer (or lambda) that will act on the HTTP client builder
     * @return the builder
     * @since 1.10.0
     */
    public Builder clientBuilderActions(ClientConfigurer configurer) {
      configurer.configure(clientBuilder);
      return this;
    }
    
    /**
     * Constructs an {@link EventSource} using the builder's current properties.
     * @return the new EventSource instance
     */
    public EventSource build() {
      if (proxy != null) {
        clientBuilder.proxy(proxy);
      }

      if (proxyAuthenticator != null) {
        clientBuilder.proxyAuthenticator(proxyAuthenticator);
      }

      return new EventSource(this);
    }

    protected OkHttpClient.Builder getClientBuilder() {
      return clientBuilder;
    }

    private static X509TrustManager defaultTrustManager() throws GeneralSecurityException {
      TrustManagerFactory trustManagerFactory = TrustManagerFactory.getInstance(
              TrustManagerFactory.getDefaultAlgorithm());
      trustManagerFactory.init((KeyStore) null);
      TrustManager[] trustManagers = trustManagerFactory.getTrustManagers();
      if (trustManagers.length != 1 || !(trustManagers[0] instanceof X509TrustManager)) {
        throw new IllegalStateException("Unexpected default trust managers:"
                + Arrays.toString(trustManagers));
      }
      return (X509TrustManager) trustManagers[0];
    }
    
    /**
     * An interface for use with {@link EventSource.Builder#clientBuilderActions(ClientConfigurer)}.
     * @since 1.10.0
     */
    public static interface ClientConfigurer {
      /**
       * This method is called with the OkHttp {@link okhttp3.OkHttpClient.Builder} that will be used for
       * the EventSource, allowing you to call any configuration methods you want.
       * @param builder the client builder
       */
      public void configure(OkHttpClient.Builder builder);
    }
  }
}<|MERGE_RESOLUTION|>--- conflicted
+++ resolved
@@ -23,7 +23,6 @@
 import java.util.concurrent.TimeUnit;
 import java.util.concurrent.atomic.AtomicLong;
 import java.util.concurrent.atomic.AtomicReference;
-import java.util.function.UnaryOperator;
 
 import javax.net.ssl.TrustManager;
 import javax.net.ssl.TrustManagerFactory;
@@ -165,11 +164,7 @@
    * the same as calling {@link #start()}.
    */
   public void restart() {
-    ReadyState previousState = readyState.getAndUpdate(new UnaryOperator<ReadyState>() {
-      public ReadyState apply(ReadyState t) {
-        return t == ReadyState.OPEN ? ReadyState.CLOSED : t;
-      }
-    });
+    ReadyState previousState = readyState.getAndUpdate(t -> t == ReadyState.OPEN ? ReadyState.CLOSED : t);
     if (previousState == OPEN) {
       closeCurrentStream(previousState);
     } else if (previousState == RAW || previousState == CONNECTING) {
@@ -178,33 +173,6 @@
     // if already shutdown or in the process of closing, do nothing
   }
   
-<<<<<<< HEAD
-=======
-  /**
-   * Drops the current stream connection (if any) and attempts to reconnect.
-   * <p>
-   * This method returns immediately after dropping the current connection; the reconnection happens on
-   * a worker thread.
-   * <p>
-   * If a connection attempt is already in progress but has not yet connected, or if {@link #close()} has
-   * previously been called, this method has no effect. If {@link #start()} has never been called, it is
-   * the same as calling {@link #start()}.
-   */
-  public void restart() {
-    ReadyState previousState = readyState.getAndUpdate(new UnaryOperator<ReadyState>() {
-      public ReadyState apply(ReadyState t) {
-        return t == ReadyState.OPEN ? ReadyState.CLOSED : t;
-      }
-    });
-    if (previousState == OPEN) {
-      closeCurrentStream(previousState);
-    } else if (previousState == RAW || previousState == CONNECTING) {
-      start();
-    }
-    // if already shutdown or in the process of closing, do nothing
-  }
-  
->>>>>>> 48b06928
   /**
    * Returns an enum indicating the current status of the connection.
    * @return a {@link ReadyState} value
