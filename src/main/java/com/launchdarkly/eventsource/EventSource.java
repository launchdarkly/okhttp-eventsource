--- conflicted
+++ resolved
@@ -393,15 +393,10 @@
     setHttpUrl(uri == null ? null : HttpUrl.get(uri));
   }
 
-<<<<<<< HEAD
   private static IllegalArgumentException badUrlException() {
     return new IllegalArgumentException("URI/URL must not be null and must be HTTP or HTTPS");
   }
   
-  /**
-   * Builder for {@link EventSource}.
-   */
-=======
   /**
    * Interface for an object that can modify the network request that the EventSource will make.
    * Use this in conjunction with {@link Builder#requestTransformer} if you need to set request
@@ -432,17 +427,15 @@
     public Request transformRequest(Request input);
   }
   
->>>>>>> 7b104a03
+  /**
+   * Builder for {@link EventSource}.
+   */
   public static final class Builder {
     private String name = "";
     private long reconnectTimeMs = DEFAULT_RECONNECT_TIME_MS;
     private long maxReconnectTimeMs = DEFAULT_MAX_RECONNECT_TIME_MS;
-<<<<<<< HEAD
+    private long backoffResetThresholdMs = DEFAULT_BACKOFF_RESET_THRESHOLD_MS;
     private final HttpUrl url;
-=======
-    private long backoffResetThresholdMs = DEFAULT_BACKOFF_RESET_THRESHOLD_MS;
-    private final URI uri;
->>>>>>> 7b104a03
     private final EventHandler handler;
     private ConnectionErrorHandler connectionErrorHandler = ConnectionErrorHandler.DEFAULT;
     private Headers headers = Headers.of();
