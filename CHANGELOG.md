# Change log

All notable changes to the LaunchDarkly EventSource implementation for Java will be documented in this file. This project adheres to [Semantic Versioning](http://semver.org).

<<<<<<< HEAD
## [2.2.0] - 2020-05-08
### Added:
- `EventSource.Builder.threadPriority()` specifies that `EventSource` should create its worker threads with a specific priority.

## [2.1.0] - 2020-04-29
### Added:
- `EventSource` method `restart()` (also added in 1.11.0).

### Changed:
- Updated OkHttp version to 4.5.0.

## [2.0.1] - 2020-01-31
### Fixed:
- A build problem caused the 2.0.0 release to have an incorrect `pom.xml` that did not list any dependencies.

## [2.0.0] - 2020-01-22
### Added:
- `EventSource.Builder.lastEventId` (replaces `EventSource.setLastEventId`).

### Changed:
- This library now uses OkHttp 4.x and requires Java 8 or above.
- Configuration methods that previously specified a duration in milliseconds now use the `Duration` class.

### Removed:
- In `EventSource`: `setHttpUrl`, `setLastEventId`, `setMaxReconnectTime`, `setReconnectionTime`, `setUri` (these can only be set in the builder).
=======
## [1.11.1] - 2020-05-26
### Fixed:
- Fixed a bug that could cause the randomized jitter not to be applied to reconnection delays if the reconnect interval (in milliseconds) was a power of two.
>>>>>>> dadea3d4

## [1.11.0] - 2020-03-30
### Added:
- New `EventSource` method `restart()` allows the caller to force a stream connection retry even if no I/O error has happened, using the same backoff behavior that would be used for errors.

## [1.10.2] - 2020-03-20
### Changed:
- Updated OkHttp version to 3.12.10 (the latest version that still supports Java 7).

## [1.10.1] - 2019-10-17
### Fixed:
- Fixed trailing period in logger name. ([#34](https://github.com/launchdarkly/okhttp-eventsource/issues/34))
- If you provide your own value for the `Accept` header using `EventSource.Builder.headers()`, it should not _also_ send the default `Accept: text/event-stream`, but replace it. ([#38](https://github.com/launchdarkly/okhttp-eventsource/issues/38))

## [1.10.0] - 2019-08-01
### Added:
- `EventSource.Builder.clientBuilderActions()` allows you to modify the OkHttp client options in any way, such as customizing TLS behavior or any other methods supported by `OkHttpClient.Builder`.
- The CI tests now include end-to-end tests against an embedded HTTP server.

## [1.9.1] - 2019-03-20
### Fixed:
- Removed JSR305 annotations such as `@Nullable`. JSR305 is unsupported and obsolete, and can cause [problems](https://blog.codefx.org/java/jsr-305-java-9/) in Java 9.

## [1.9.0] - 2018-12-12
### Added:
- The `requestTransformer` option allows you to customize the outgoing request in any way you like. ([#28](https://github.com/launchdarkly/okhttp-eventsource/issues/28))
- It is now possible to specify the endpoint as either a `URI` or an OkHttp `HttpUrl`. ([#29](https://github.com/launchdarkly/okhttp-eventsource/issues/29))
- The `backoffResetThresholdMs` option controls the new backoff behavior described below.
- Added Javadoc comments for all public members.

### Changed:
- The exponential backoff behavior when a stream connection fails has changed as follows. Previously, the backoff delay would increase for each attempt if the connection could not be made at all, or if a read timeout happened; but if a connection was made and then an error (other than a timeout) occurred, the delay would be reset to the minimum value. Now, the delay is only reset if a stream connection is made and remains open for at least `backoffResetThresholdMs` milliseconds. The default for this value is one minute (60000).

## [1.8.0] - 2018-04-04
### Added:
- Added `maxReconnectTimeMs(long)` method to `EventSource.Builder` to override the default maximum reconnect time of 30 seconds

## [1.7.1] - 2018-01-30
### Changed:
- Fixed EventSource logger name to match convention
- Ensure background threads are daemon threads
- Don't log IOExceptions when the stream is already being shut down

## [1.7.0] - 2018-01-07
### Added:
- Added the ability to connect to an SSE resource using any HTTP method (defaults to GET), and specify a request body.

## [1.6.0] - 2017-12-20
### Added:
- Add new handler interface for stopping connection retries after an error

### Fixed:
- Ensure that connections are closed completely ([#24](https://github.com/launchdarkly/okhttp-eventsource/pull/24))
- Ensure that we reconnect with backoff in case of a read timeout<|MERGE_RESOLUTION|>--- conflicted
+++ resolved
@@ -2,7 +2,6 @@
 
 All notable changes to the LaunchDarkly EventSource implementation for Java will be documented in this file. This project adheres to [Semantic Versioning](http://semver.org).
 
-<<<<<<< HEAD
 ## [2.2.0] - 2020-05-08
 ### Added:
 - `EventSource.Builder.threadPriority()` specifies that `EventSource` should create its worker threads with a specific priority.
@@ -28,11 +27,10 @@
 
 ### Removed:
 - In `EventSource`: `setHttpUrl`, `setLastEventId`, `setMaxReconnectTime`, `setReconnectionTime`, `setUri` (these can only be set in the builder).
-=======
+
 ## [1.11.1] - 2020-05-26
 ### Fixed:
 - Fixed a bug that could cause the randomized jitter not to be applied to reconnection delays if the reconnect interval (in milliseconds) was a power of two.
->>>>>>> dadea3d4
 
 ## [1.11.0] - 2020-03-30
 ### Added:
