# Change log

All notable changes to the LaunchDarkly EventSource implementation for Java will be documented in this file. This project adheres to [Semantic Versioning](http://semver.org).

<<<<<<< HEAD
## [2.0.1] - 2020-01-31
### Fixed:
- A build problem caused the 2.0.0 release to have an incorrect `pom.xml` that did not list any dependencies.

## [2.0.0] - 2020-01-22
### Added:
- `EventSource.Builder.lastEventId` (replaces `EventSource.setLastEventId`).

### Changed:
- This library now uses OkHttp 4.x and requires Java 8 or above.
- Configuration methods that previously specified a duration in milliseconds now use the `Duration` class.

### Removed:
- In `EventSource`: `setHttpUrl`, `setLastEventId`, `setMaxReconnectTime`, `setReconnectionTime`, `setUri` (these can only be set in the builder).
=======
## [1.11.0] - 2020-03-30
### Added:
- New `EventSource` method `restart()` allows the caller to force a stream connection retry even if no I/O error has happened, using the same backoff behavior that would be used for errors.
>>>>>>> 3f431f19

## [1.10.2] - 2020-03-20
### Changed:
- Updated OkHttp version to 3.12.10 (the latest version that still supports Java 7).

## [1.10.1] - 2019-10-17
### Fixed:
- Fixed trailing period in logger name. ([#34](https://github.com/launchdarkly/okhttp-eventsource/issues/34))
- If you provide your own value for the `Accept` header using `EventSource.Builder.headers()`, it should not _also_ send the default `Accept: text/event-stream`, but replace it. ([#38](https://github.com/launchdarkly/okhttp-eventsource/issues/38))

## [1.10.0] - 2019-08-01
### Added:
- `EventSource.Builder.clientBuilderActions()` allows you to modify the OkHttp client options in any way, such as customizing TLS behavior or any other methods supported by `OkHttpClient.Builder`.
- The CI tests now include end-to-end tests against an embedded HTTP server.

## [1.9.1] - 2019-03-20
### Fixed:
- Removed JSR305 annotations such as `@Nullable`. JSR305 is unsupported and obsolete, and can cause [problems](https://blog.codefx.org/java/jsr-305-java-9/) in Java 9.

## [1.9.0] - 2018-12-12
### Added:
- The `requestTransformer` option allows you to customize the outgoing request in any way you like. ([#28](https://github.com/launchdarkly/okhttp-eventsource/issues/28))
- It is now possible to specify the endpoint as either a `URI` or an OkHttp `HttpUrl`. ([#29](https://github.com/launchdarkly/okhttp-eventsource/issues/29))
- The `backoffResetThresholdMs` option controls the new backoff behavior described below.
- Added Javadoc comments for all public members.

### Changed:
- The exponential backoff behavior when a stream connection fails has changed as follows. Previously, the backoff delay would increase for each attempt if the connection could not be made at all, or if a read timeout happened; but if a connection was made and then an error (other than a timeout) occurred, the delay would be reset to the minimum value. Now, the delay is only reset if a stream connection is made and remains open for at least `backoffResetThresholdMs` milliseconds. The default for this value is one minute (60000).

## [1.8.0] - 2018-04-04
### Added:
- Added `maxReconnectTimeMs(long)` method to `EventSource.Builder` to override the default maximum reconnect time of 30 seconds

## [1.7.1] - 2018-01-30
### Changed:
- Fixed EventSource logger name to match convention
- Ensure background threads are daemon threads
- Don't log IOExceptions when the stream is already being shut down

## [1.7.0] - 2018-01-07
### Added:
- Added the ability to connect to an SSE resource using any HTTP method (defaults to GET), and specify a request body.

## [1.6.0] - 2017-12-20
### Added:
- Add new handler interface for stopping connection retries after an error

### Fixed:
- Ensure that connections are closed completely ([#24](https://github.com/launchdarkly/okhttp-eventsource/pull/24))
- Ensure that we reconnect with backoff in case of a read timeout<|MERGE_RESOLUTION|>--- conflicted
+++ resolved
@@ -2,7 +2,6 @@
 
 All notable changes to the LaunchDarkly EventSource implementation for Java will be documented in this file. This project adheres to [Semantic Versioning](http://semver.org).
 
-<<<<<<< HEAD
 ## [2.0.1] - 2020-01-31
 ### Fixed:
 - A build problem caused the 2.0.0 release to have an incorrect `pom.xml` that did not list any dependencies.
@@ -17,11 +16,10 @@
 
 ### Removed:
 - In `EventSource`: `setHttpUrl`, `setLastEventId`, `setMaxReconnectTime`, `setReconnectionTime`, `setUri` (these can only be set in the builder).
-=======
+
 ## [1.11.0] - 2020-03-30
 ### Added:
 - New `EventSource` method `restart()` allows the caller to force a stream connection retry even if no I/O error has happened, using the same backoff behavior that would be used for errors.
->>>>>>> 3f431f19
 
 ## [1.10.2] - 2020-03-20
 ### Changed:
